PATH
  remote: .
  specs:
    faker (3.4.2)
      i18n (>= 1.8.11, < 2)

GEM
  remote: https://rubygems.org/
  specs:
    ast (2.4.2)
    benchmark (0.3.0)
    coderay (1.1.3)
    concurrent-ruby (1.2.3)
    docile (1.4.0)
    i18n (1.14.5)
      concurrent-ruby (~> 1.0)
    json (2.7.2)
    language_server-protocol (3.17.0.3)
    method_source (1.0.0)
    minitest (5.25.1)
    parallel (1.26.3)
    parser (3.3.5.0)
      ast (~> 2.4.1)
      racc
    power_assert (2.0.3)
    pry (0.14.2)
      coderay (~> 1.1)
      method_source (~> 1.0)
    racc (1.8.1)
    rainbow (3.1.1)
    rake (13.2.1)
    regexp_parser (2.9.2)
    rubocop (1.66.1)
      json (~> 2.3)
      language_server-protocol (>= 3.17.0)
      parallel (~> 1.10)
      parser (>= 3.3.0.2)
      rainbow (>= 2.2.2, < 4.0)
      regexp_parser (>= 2.4, < 3.0)
      rubocop-ast (>= 1.32.2, < 2.0)
      ruby-progressbar (~> 1.7)
      unicode-display_width (>= 2.4.0, < 3.0)
    rubocop-ast (1.32.3)
      parser (>= 3.3.1.0)
    rubocop-minitest (0.36.0)
      rubocop (>= 1.61, < 2.0)
      rubocop-ast (>= 1.31.1, < 2.0)
    rubocop-rake (0.6.0)
      rubocop (~> 1.0)
    ruby-progressbar (1.13.0)
    simplecov (0.22.0)
      docile (~> 1.1)
      simplecov-html (~> 0.11)
      simplecov_json_formatter (~> 0.1)
    simplecov-html (0.12.3)
    simplecov_json_formatter (0.1.4)
    test-unit (3.6.2)
      power_assert
    timecop (0.9.10)
<<<<<<< HEAD
    unicode-display_width (2.6.0)
    yard (0.9.36)
=======
    unicode-display_width (2.5.0)
    yard (0.9.37)
>>>>>>> 867d8e86

PLATFORMS
  arm64-darwin-22
  x86_64-linux

DEPENDENCIES
  benchmark
  faker!
  minitest (= 5.25.1)
  pry (= 0.14.2)
  rake (= 13.2.1)
  rubocop (= 1.66.1)
  rubocop-minitest (= 0.36.0)
  rubocop-rake (= 0.6.0)
  simplecov (= 0.22.0)
  test-unit (= 3.6.2)
  timecop (= 0.9.10)
  yard (= 0.9.37)

BUNDLED WITH
   2.4.22<|MERGE_RESOLUTION|>--- conflicted
+++ resolved
@@ -57,13 +57,8 @@
     test-unit (3.6.2)
       power_assert
     timecop (0.9.10)
-<<<<<<< HEAD
     unicode-display_width (2.6.0)
-    yard (0.9.36)
-=======
-    unicode-display_width (2.5.0)
     yard (0.9.37)
->>>>>>> 867d8e86
 
 PLATFORMS
   arm64-darwin-22
