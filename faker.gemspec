# frozen_string_literal: true

$LOAD_PATH.push File.expand_path('lib', __dir__)
require 'faker/version'

Gem::Specification.new do |spec|
  spec.name        = 'faker'
  spec.version     = Faker::VERSION
  spec.platform    = Gem::Platform::RUBY
  spec.authors     = ['Benjamin Curtis']
  spec.email       = ['benjamin.curtis@gmail.com']

  spec.summary     = 'Easily generate fake data'
  spec.description = 'Faker, a port of Data::Faker from Perl, is used to easily generate fake data: names, addresses, phone numbers, etc.'
  spec.homepage    = 'https://github.com/stympy/faker'
  spec.license     = 'MIT'

<<<<<<< HEAD
  spec.files         = Dir['lib/**/*'] + %w[History.md License.txt CHANGELOG.md README.md]
  spec.bindir        = 'bin'
  spec.executables   = ['faker']
  spec.require_paths = ['lib']
  spec.required_ruby_version = '>= 2.3'

  spec.add_dependency('i18n', '>= 0.7')
  spec.add_dependency('pastel', '~> 0.7.2')
  spec.add_dependency('thor', '~> 0.20.0')
  spec.add_dependency('tty-pager', '~> 0.12.0')
  spec.add_dependency('tty-screen', '~> 0.6.5')
  spec.add_dependency('tty-tree', '~> 0.2.0')

  spec.add_development_dependency('bundler', '1.16.4')
  spec.add_development_dependency('minitest', '5.11.3')
  spec.add_development_dependency('pry', '0.12.2')
  spec.add_development_dependency('rake', '12.3.1')
  spec.add_development_dependency('rubocop', '0.59.1')
  spec.add_development_dependency('simplecov', '0.16.1')
  spec.add_development_dependency('test-unit', '3.2.8')
  spec.add_development_dependency('timecop', '0.9.1')
=======
  s.files         = Dir['lib/**/*'] + %w[History.md License.txt CHANGELOG.md README.md]
  s.require_paths = ['lib']

  s.metadata['changelog_uri'] = 'https://github.com/stympy/faker/blob/master/CHANGELOG.md'
  s.metadata['source_code_uri'] = 'https://github.com/stympy/faker'
  s.metadata['bug_tracker_uri'] = 'https://github.com/stympy/faker/issues'
>>>>>>> 07290fe0
end<|MERGE_RESOLUTION|>--- conflicted
+++ resolved
@@ -15,12 +15,15 @@
   spec.homepage    = 'https://github.com/stympy/faker'
   spec.license     = 'MIT'
 
-<<<<<<< HEAD
   spec.files         = Dir['lib/**/*'] + %w[History.md License.txt CHANGELOG.md README.md]
   spec.bindir        = 'bin'
   spec.executables   = ['faker']
   spec.require_paths = ['lib']
   spec.required_ruby_version = '>= 2.3'
+
+  spec.metadata['changelog_uri'] = 'https://github.com/stympy/faker/blob/master/CHANGELOG.md'
+  spec.metadata['source_code_uri'] = 'https://github.com/stympy/faker'
+  spec.metadata['bug_tracker_uri'] = 'https://github.com/stympy/faker/issues'
 
   spec.add_dependency('i18n', '>= 0.7')
   spec.add_dependency('pastel', '~> 0.7.2')
@@ -37,12 +40,4 @@
   spec.add_development_dependency('simplecov', '0.16.1')
   spec.add_development_dependency('test-unit', '3.2.8')
   spec.add_development_dependency('timecop', '0.9.1')
-=======
-  s.files         = Dir['lib/**/*'] + %w[History.md License.txt CHANGELOG.md README.md]
-  s.require_paths = ['lib']
-
-  s.metadata['changelog_uri'] = 'https://github.com/stympy/faker/blob/master/CHANGELOG.md'
-  s.metadata['source_code_uri'] = 'https://github.com/stympy/faker'
-  s.metadata['bug_tracker_uri'] = 'https://github.com/stympy/faker/issues'
->>>>>>> 07290fe0
 end