--- conflicted
+++ resolved
@@ -3,39 +3,28 @@
 $LOAD_PATH.push File.expand_path('lib', __dir__)
 require 'faker/version'
 
-Gem::Specification.new do |s|
-  s.name        = 'faker'
-  s.version     = Faker::VERSION
-  s.platform    = Gem::Platform::RUBY
-  s.authors     = ['Benjamin Curtis']
-  s.email       = ['benjamin.curtis@gmail.com']
-  s.homepage    = 'https://github.com/stympy/faker'
-  s.summary     = 'Easily generate fake data'
-  s.description = 'Faker, a port of Data::Faker from Perl, is used to easily generate fake data: names, addresses, phone numbers, etc.'
-  s.license     = 'MIT'
+Gem::Specification.new do |spec|
+  spec.name        = 'faker'
+  spec.version     = Faker::VERSION
+  spec.platform    = Gem::Platform::RUBY
+  spec.authors     = ['Benjamin Curtis']
+  spec.email       = ['benjamin.curtis@gmail.com']
+  spec.homepage    = 'https://github.com/stympy/faker'
+  spec.summary     = 'Easily generate fake data'
+  spec.description = 'Faker, a port of Data::Faker from Perl, is used to easily generate fake data: names, addresses, phone numbers, etc.'
+  spec.license     = 'MIT'
 
-<<<<<<< HEAD
-  s.add_dependency('i18n', '~> 0.4')
-  s.add_dependency 'thor'
-  s.add_development_dependency 'cucumber'
-  s.add_development_dependency 'aruba'
+  spec.files         = Dir['lib/**/*'] + %w[History.md License.txt CHANGELOG.md README.md]
+  spec.require_paths = ['lib']
+  spec.required_ruby_version = '>= 2.3'
 
-  s.files         = `git ls-files -- lib/*`.split("\n") + %w(History.txt License.txt README.md)
-  s.test_files    = `git ls-files -- {test,spec,features}/*`.split("\n")
-  s.executables   = `git ls-files -- bin/*`.split("\n").map{ |f| File.basename(f) }
-  s.require_paths = ["lib"]
+  spec.add_runtime_dependency('i18n', '>= 0.7')
+  spec.add_runtime_dependency 'thor'
 
-=======
-  s.add_runtime_dependency('i18n', '>= 0.7')
-  s.add_development_dependency('minitest')
-  s.add_development_dependency('rake')
-  s.add_development_dependency('rubocop')
-  s.add_development_dependency('simplecov')
-  s.add_development_dependency('test-unit')
-  s.add_development_dependency('timecop')
-  s.required_ruby_version = '>= 2.3'
-
-  s.files         = Dir['lib/**/*'] + %w[History.md License.txt CHANGELOG.md README.md]
-  s.require_paths = ['lib']
->>>>>>> 1f9f3c23
+  spec.add_development_dependency('minitest')
+  spec.add_development_dependency('rake')
+  spec.add_development_dependency('rubocop')
+  spec.add_development_dependency('simplecov')
+  spec.add_development_dependency('test-unit')
+  spec.add_development_dependency('timecop')
 end