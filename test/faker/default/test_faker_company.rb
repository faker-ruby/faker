--- conflicted
+++ resolved
@@ -146,23 +146,14 @@
 
   def test_luhn_algorithm
     # Odd length base for luhn algorithm
-<<<<<<< HEAD
     odd_base = Faker::Number.number(digits: [5, 7, 9, 11, 13].sample)
-    odd_luhn_complement = @tester.send(:luhn_algorithm, odd_base)
+    odd_luhn_complement = @tester.send(:luhn_algorithm, odd_base).to_s
     odd_control = "#{odd_base}#{odd_luhn_complement}"
 
     # Even length base for luhn algorithm
     even_base = Faker::Number.number(digits: [4, 6, 8, 10, 12].sample)
-    even_luhn_complement = @tester.send(:luhn_algorithm, even_base)
-=======
-    odd_base = Faker::Number.number([5, 7, 9, 11, 13].sample)
-    odd_luhn_complement = @tester.send(:luhn_algorithm, odd_base).to_s
-    odd_control = "#{odd_base}#{odd_luhn_complement}"
-
-    # Even length base for luhn algorithm
-    even_base = Faker::Number.number([4, 6, 8, 10, 12].sample)
     even_luhn_complement = @tester.send(:luhn_algorithm, even_base).to_s
->>>>>>> 90bef7e8
+
     even_control = "#{even_base}#{even_luhn_complement}"
 
     assert((luhn_checksum(odd_control) % 10).zero?)
