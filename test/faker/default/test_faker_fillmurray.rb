# frozen_string_literal: true

require_relative '../../test_helper'

class TestFakerFillmurray < Test::Unit::TestCase
  def setup
    @tester = Faker::Fillmurray
  end

  def test_fillmurray
<<<<<<< HEAD
    assert !@tester.image(grayscale: false, width: '300', height: '300').match(%r{https:\/\/fillmurray\.com\/(\d+)\/(\d+)}).nil?
  end

  def test_fillmurray_with_grayscale
    assert @tester.image(grayscale: true, width: '300', height: '300').match(%r{https:\/\/fillmurray\.com\/(g?\/?)(\d+)\/(\d+)})[1] == 'g/'
=======
    assert !@tester.image(false, '300', '300').match(%r{https:\/\/www\.fillmurray\.com\/(\d+)\/(\d+)}).nil?
  end

  def test_fillmurray_with_grayscale
    assert @tester.image(true, '300', '300').match(%r{https:\/\/www\.fillmurray\.com\/(g?\/?)(\d+)\/(\d+)})[1] == 'g/'
>>>>>>> 748adef0
  end

  def test_fillmurray_with_incorrect_height_format
    assert_raise ArgumentError do
      @tester.image(grayscale: false, width: '300', height: 'nine-thousand')
    end
  end

  def test_fillmurray_with_incorrect_width_format
    assert_raise ArgumentError do
      @tester.image(grayscale: false, width: 'three-hundred')
    end
  end

  def test_fillmurray_with_incorrect_grayscale
    assert_raise ArgumentError do
      @tester.image(grayscale: 'gray', width: '300', height: '400')
    end
  end
end<|MERGE_RESOLUTION|>--- conflicted
+++ resolved
@@ -8,19 +8,11 @@
   end
 
   def test_fillmurray
-<<<<<<< HEAD
-    assert !@tester.image(grayscale: false, width: '300', height: '300').match(%r{https:\/\/fillmurray\.com\/(\d+)\/(\d+)}).nil?
+    assert !@tester.image(grayscale: false, width: '300', height: '300').match(%r{https:\/\/www\.fillmurray\.com\/(\d+)\/(\d+)}).nil?
   end
 
   def test_fillmurray_with_grayscale
-    assert @tester.image(grayscale: true, width: '300', height: '300').match(%r{https:\/\/fillmurray\.com\/(g?\/?)(\d+)\/(\d+)})[1] == 'g/'
-=======
-    assert !@tester.image(false, '300', '300').match(%r{https:\/\/www\.fillmurray\.com\/(\d+)\/(\d+)}).nil?
-  end
-
-  def test_fillmurray_with_grayscale
-    assert @tester.image(true, '300', '300').match(%r{https:\/\/www\.fillmurray\.com\/(g?\/?)(\d+)\/(\d+)})[1] == 'g/'
->>>>>>> 748adef0
+    assert @tester.image(grayscale: true, width: '300', height: '300').match(%r{https:\/\/www\.fillmurray\.com\/(g?\/?)(\d+)\/(\d+)})[1] == 'g/'
   end
 
   def test_fillmurray_with_incorrect_height_format
