--- conflicted
+++ resolved
@@ -176,14 +176,14 @@
     assert_equal checksum_digit, 5
   end
 
-<<<<<<< HEAD
+  def test_danish_id_number
+    sample = @tester.danish_id_number
+    assert_match(/^\d{10}$/, sample)
+  end
+  
   def test_french_insee_number
     sample = @tester.french_insee_number
     assert_match(/^(?<gnd>\d{1})(?<year>\d{2})(?<month>\d{2})(?<department1>\d{1})(?<department2>[0-9AB]{1})(?<place>\d{3})(?<indv>\d{3})(?<ctrl>\d{2})$/, sample)
-=======
-  def test_danish_id_number
-    sample = @tester.danish_id_number
-    assert_match(/^\d{10}$/, sample)
   end
 
   def test_danish_id_number_formatted
@@ -247,7 +247,6 @@
     assert_raises ArgumentError do
       @tester.danish_id_number(gender: :invalid)
     end
->>>>>>> 15a8bc35
   end
 
   private
