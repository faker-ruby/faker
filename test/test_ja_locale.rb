--- conflicted
+++ resolved
@@ -28,14 +28,9 @@
   def test_company_methods
     assert Faker::Company.suffix.is_a? String
     assert Faker::Company.name.is_a? String
-<<<<<<< HEAD
-    assert Faker::Games::Pokemon.name.is_a? String
-    assert Faker::Games::Pokemon.location.is_a? String
-=======
   end
 
   def test_food_methods
->>>>>>> b1532ea3
     assert Faker::Food.dish.is_a? String
     assert Faker::Food.description.is_a? String
     assert Faker::Food.ingredient.is_a? String
@@ -58,8 +53,8 @@
   end
 
   def test_pokemon_methods
-    assert Faker::Pokemon.name.is_a? String
-    assert Faker::Pokemon.location.is_a? String
+    assert Faker::Games::Pokemon.name.is_a? String
+    assert Faker::Games::Pokemon.location.is_a? String
   end
 
   def test_university_methods
