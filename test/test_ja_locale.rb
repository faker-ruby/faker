--- conflicted
+++ resolved
@@ -52,21 +52,15 @@
     assert Faker::Name.prefix.is_a? String
   end
 
-<<<<<<< HEAD
-  def test_pokemon_methods
-    assert Faker::Games::Pokemon.name.is_a? String
-    assert Faker::Games::Pokemon.location.is_a? String
-=======
   def test_ja_phone_number_methods
     assert Faker::PhoneNumber.cell_phone.is_a? String
     assert Faker::PhoneNumber.phone_number.is_a? String
   end
 
   def test_ja_pokemon_methods
-    assert Faker::Pokemon.name.is_a? String
-    assert Faker::Pokemon.location.is_a? String
-    assert Faker::Pokemon.move.is_a? String
->>>>>>> 32891c4b
+    assert Faker::Games::Pokemon.name.is_a? String
+    assert Faker::Games::Pokemon.location.is_a? String
+    assert Faker::Games::Pokemon.move.is_a? String
   end
 
   def test_ja_university_methods
