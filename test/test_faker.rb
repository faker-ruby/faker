require File.expand_path(File.dirname(__FILE__) + '/test_helper.rb')

class TestFaker < Test::Unit::TestCase

  def setup
  end

  def test_numerify
    100.times do
      assert Faker::Base.numerify('###').match(/[1-9]\d{2}/)
    end
  end

  def test_letterify
    assert Faker::Base.letterify('???').match(/[A-Z]{3}/)
  end

  def test_regexify
    {
      'uk post code' => /^([A-PR-UWYZ0-9][A-HK-Y0-9][AEHMNPRTVXY0-9]?[ABEHMNPRVWXY0-9]? {1,2}[0-9][ABD-HJLN-UW-Z]{2}|GIR 0AA)$/,
      'us phone' => /^(1-?)[2-8][0-1][0-9]-\d{3}-\d{4}$/
    }.each do |label, re|
      10.times do
        assert re.match(result = Faker::Base.regexify(re)), "#{result} is not a match for #{label}"
      end
    end
  end

<<<<<<< HEAD
  def test_deterministic_rand_in_range
    seed = srand
    srand(seed)
    v = Faker::Base.rand_in_range(0, 1000)
    srand(seed)
    assert v == Faker::Base.rand_in_range(0, 1000)
=======
  def test_unique
    unique_numbers = 8.times.map do
      Faker::Base.unique.numerify('#')
    end

    assert_equal(unique_numbers.uniq, unique_numbers)
>>>>>>> 4147db5e
  end

end<|MERGE_RESOLUTION|>--- conflicted
+++ resolved
@@ -26,21 +26,20 @@
     end
   end
 
-<<<<<<< HEAD
   def test_deterministic_rand_in_range
     seed = srand
     srand(seed)
     v = Faker::Base.rand_in_range(0, 1000)
     srand(seed)
     assert v == Faker::Base.rand_in_range(0, 1000)
-=======
+  end
+  
   def test_unique
     unique_numbers = 8.times.map do
       Faker::Base.unique.numerify('#')
     end
 
     assert_equal(unique_numbers.uniq, unique_numbers)
->>>>>>> 4147db5e
   end
 
 end