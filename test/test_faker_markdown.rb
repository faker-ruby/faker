require File.expand_path(File.dirname(__FILE__) + '/test_helper.rb')

class TestFakerMarkdown < Test::Unit::TestCase
  def setup
    @tester = Faker::Markdown
  end

  def test_headers
    test_trigger = @tester.headers.split(' ')

    assert(test_trigger.length == 2)
    assert(test_trigger.first.include?('#'))
  end

  def test_emphasis
    test_trigger = @tester.emphasis.split('')

    assert(test_trigger.to_set.intersect?(['_', '~', '*', '**'].to_set))
  end

  def test_ordered_list
    test_trigger = @tester.ordered_list.split("\n")

    test_trigger.each do |line|
      if RUBY_VERSION < '2.4.0'
        assert_instance_of(Fixnum, line[0].to_i)
      else
        assert_instance_of(Integer, line[0].to_i)
      end
    end
  end

  def test_unordered_list
    test_trigger = @tester.unordered_list.split("\n")

    test_trigger.each do |line|
      assert_equal('*', line[0])
    end
  end

  def test_inline_code
    test_trigger = @tester.inline_code.split('')

    assert_equal(test_trigger.first, '`')
    assert_equal(test_trigger.last, '`')
  end

  def test_block_code
    test_trigger = @tester.block_code.split('')

    assert_equal(test_trigger[0], '`')
    assert_equal(test_trigger[1], '`')
    assert_equal(test_trigger[2], '`')
    assert_equal(test_trigger[-1], '`')
    assert_equal(test_trigger[-2], '`')
    assert_equal(test_trigger[-3], '`')
  end

  def test_table
    test_trigger = @tester.table.split("\n")

    test_trigger.each do |table_data|
      assert_instance_of(String, table_data)
    end
    assert_equal(test_trigger.length, 4)
    assert_equal(test_trigger[1], '---- | ---- | ----')
  end

  def test_random
    test_trigger = @tester.random

    assert_instance_of(String, test_trigger)
  end

  def test_sandwich
    test_trigger = @tester.sandwich

    test_array = []
    test_trigger.each_line { |substr| test_array << substr }

<<<<<<< HEAD
=======
    # assert(test_array.length == 3)

>>>>>>> acaa80ec
    assert(test_array[0].split(' ').length == 2)
    assert(test_array[0].split(' ').first.include?('#'))

    assert_instance_of(String, test_array[0])
    assert_instance_of(String, test_array[1])
    assert_instance_of(String, test_array[2])
  end
end<|MERGE_RESOLUTION|>--- conflicted
+++ resolved
@@ -78,11 +78,8 @@
     test_array = []
     test_trigger.each_line { |substr| test_array << substr }
 
-<<<<<<< HEAD
-=======
-    # assert(test_array.length == 3)
+    assert(test_array.length >= 3)
 
->>>>>>> acaa80ec
     assert(test_array[0].split(' ').length == 2)
     assert(test_array[0].split(' ').first.include?('#'))
 
