--- conflicted
+++ resolved
@@ -71,24 +71,20 @@
 
     assert_instance_of(String, test_trigger)
   end
-<<<<<<< HEAD
 
   def test_sandwich
     test_trigger = @tester.sandwich
 
     test_array = []
-    test_trigger.each_line{|substr| test_array << substr }
+    test_trigger.each_line { |substr| test_array << substr }
 
     assert(test_array.length == 3)
 
     assert(test_array[0].split(' ').length == 2)
-    assert(test_array[0].split(' ').first.include?("#"))
+    assert(test_array[0].split(' ').first.include?('#'))
 
-    assert(test_array[1].count(".") == 3)
+    assert(test_array[1].count('.') == 3)
 
     assert_instance_of(String, test_array[2])
   end
-
-=======
->>>>>>> 19ae53f3
 end