# frozen_string_literal: true

require_relative 'test_helper'

class TestPtBrLocale < Test::Unit::TestCase
  def setup
    Faker::Config.locale = 'pt-BR'
  end

  def teardown
    Faker::Config.locale = nil
  end

  def test_pt_br_address_methods
    assert Faker::Address.city.is_a? String
<<<<<<< HEAD
=======

>>>>>>> 57c37d93
    assert Faker::Address.state_abbr.is_a? String
    assert Faker::Address.state_abbr.match(/^[A-Z]{2}$/)

    assert Faker::Address.country.is_a? String

    assert Faker::Address.building_number.is_a? String
    assert Faker::Address.building_number.match(/^([0-9]+)|(s\/n)$/)

    assert Faker::Address.street_suffix.is_a? String

    assert Faker::Address.secondary_address.is_a? String
    assert Faker::Address.secondary_address.match(/^[a-zA-Z\.]+\s[0-9]+$/)

    assert Faker::Address.postcode.is_a? String
    assert Faker::Address.postcode.match(/^[0-9]{5}\-[0-9]{3}$/)

    assert Faker::Address.state.is_a? String
    assert Faker::Address.city.is_a? String
    assert Faker::Address.street_name.is_a? String
    assert Faker::Address.default_country, 'Brasil'
  end

  def test_pt_br_color_methods
    assert Faker::Color.hex_color.is_a? String
    assert Faker::Color.hex_color.match(/^#([A-Fa-f0-9]{6}|[A-Fa-f0-9]{3})$/)

    assert Faker::Color.color_name.is_a? String

    assert Faker::Color.rgb_color.is_a? Array
    Faker::Color.rgb_color.each do |value|
      assert value >= 0 && value <= 255
    end

    assert Faker::Color.hsl_color.is_a? Array
    hue = Faker::Color.hsl_color[0]
    assert hue >= 0 && hue <= 360
    Faker::Color.hsl_color[1..2].each do |value|
      assert value >= 0 && value <= 1
    end

    assert Faker::Color.hsla_color.is_a? Array
    assert Faker::Color.hsl_color.is_a? Array
    hue = Faker::Color.hsl_color[0]
    assert hue >= 0 && hue <= 360
    Faker::Color.hsl_color[1..3].each do |value|
      assert value >= 0 && value <= 1
    end
  end

  def test_pt_br_company_methods
    assert Faker::Company.name.is_a? String
    assert Faker::Company.suffix.is_a? String
  end

  def test_pt_br_commerce_methods
    assert Faker::Commerce.color.is_a? String
    assert Faker::Commerce.department.is_a? String
    assert Faker::Commerce.product_name.is_a? String
    assert Faker::Company.suffix.is_a? String
    assert Faker::Company.name.is_a? String
  end

  def test_pt_br_food_methods
    assert Faker::Food.ingredient.is_a? String
    assert Faker::Food.spice.is_a? String
    assert Faker::Food.measurement.is_a? String
  end

  def test_pt_br_internet_methods
    assert Faker::Internet.free_email.is_a? String
    assert Faker::Internet.free_email.match(/^[a-z0-9._\-]+@[a-z0-9]+.[a-z]+.([a-z]+)?$/i)

    assert Faker::Internet.domain_suffix.is_a? String
  end

  def test_pt_br_job_methods
    assert Faker::Job.field.is_a? String
    assert Faker::Job.seniority.is_a? String
    assert Faker::Job.position.is_a? String
    assert Faker::Job.key_skills.is_a? String
    assert Faker::Job.employment_type.is_a? String
    assert Faker::Job.education_level.is_a? String
    assert Faker::Job.title.is_a? String
  end

  def test_pt_br_name_methods
    assert Faker::Name.prefix.is_a? String
    assert Faker::Name.suffix.is_a? String
    assert Faker::Name.last_name.is_a? String
    assert Faker::Name.middle_name.is_a? String
    assert Faker::Name.name_with_middle.is_a? String
    assert Faker::Name.male_first_name.is_a? String
    assert Faker::Name.female_first_name.is_a? String
    assert Faker::Name.name.is_a? String
    assert Faker::Name.initials.match(/[A-Z]{3}/)
    assert Faker::Name.initials(2).match(/[A-Z]{2}/)
  end

  def test_pt_br_team_methods
    assert Faker::Team.main_teams.is_a? String
    assert Faker::Team.prefix.is_a? String
    assert Faker::Team.gentile.is_a? String
    assert Faker::Team.name.is_a? String
    assert Faker::Team.sport.is_a? String
  end

  def test_pt_br_university_methods
    assert Faker::University.prefix.is_a? String
    assert Faker::University.region.is_a? String
    assert Faker::University.suffix.is_a? String
    assert Faker::University.name.is_a? String
  end

  def test_pt_br_vehicle_methods
    assert Faker::Vehicle.license_plate.is_a? String
    assert Faker::Vehicle.license_plate.match(/^[A-Z]{3}\-[0-9]{4}/)

    assert Faker::Vehicle.license_plate('RJ').is_a? String
    assert Faker::Vehicle.license_plate('RJ').match(/^[A-Z]{3}\-[0-9]{4}/)
  end

  def test_pt_br_gender_methods
    assert Faker::Gender.type.is_a? String
    assert_includes(['Feminino', 'Masculino', 'Não Binário', 'Agênero', 'Gênero Fluido', 'Gênero queer', 'Bigênero', 'Poligênero'], Faker::Gender.type)
    assert Faker::Gender.binary_type.is_a? String
    assert_includes(%w[Feminino Masculino], Faker::Gender.binary_type)
  end
end<|MERGE_RESOLUTION|>--- conflicted
+++ resolved
@@ -13,10 +13,6 @@
 
   def test_pt_br_address_methods
     assert Faker::Address.city.is_a? String
-<<<<<<< HEAD
-=======
-
->>>>>>> 57c37d93
     assert Faker::Address.state_abbr.is_a? String
     assert Faker::Address.state_abbr.match(/^[A-Z]{2}$/)
 
