--- conflicted
+++ resolved
@@ -78,22 +78,6 @@
     assert @tester.profession.match(/[a-z ]+\.?/)
   end
 
-<<<<<<< HEAD
-  private
-
-    def czech_o_n_checksum(org_no)
-      weights = [8, 7, 6, 5, 4, 3, 2]
-      sum = 0
-      digits = org_no.split('').map(&:to_i)
-      weights.each_with_index.map do |w, i|
-        sum += (w*digits[i])
-      end
-      (11 - (sum % 11)) % 10
-    end
-
-    def abn_checksum(abn)
-      abn_weights = [10, 1, 3, 5, 7, 9, 11, 13, 15, 17, 19]
-=======
   def test_polish_taxpayer_identification_number
     number = @tester.polish_taxpayer_identification_number
     control_sum = 0
@@ -102,7 +86,6 @@
     end
     assert control_sum.modulo(11) != 10
   end
->>>>>>> bf675896
 
   def test_polish_register_of_national_economy
     # 8 length should fail
@@ -133,6 +116,16 @@
 
   private
 
+  def czech_o_n_checksum(org_no)
+    weights = [8, 7, 6, 5, 4, 3, 2]
+    sum = 0
+    digits = org_no.split('').map(&:to_i)
+    weights.each_with_index.map do |w, i|
+      sum += (w * digits[i])
+    end
+    (11 - (sum % 11)) % 10
+  end
+
   def abn_checksum(abn)
     abn_weights = [10, 1, 3, 5, 7, 9, 11, 13, 15, 17, 19]
 
