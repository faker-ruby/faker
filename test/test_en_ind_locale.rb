--- conflicted
+++ resolved
@@ -21,12 +21,11 @@
     assert Faker::Company.suffix.is_a? String
   end
 
-<<<<<<< HEAD
   def test_en_ind_city
     assert_match(/(\w+\.? ?){2,3}/, Faker::Address.city)
-=======
+  end
+
   def test_en_ind_postal_code
     assert_match(/[\d]{6}$/, Faker::Address.postcode)
->>>>>>> ef3a762c
   end
 end