--- conflicted
+++ resolved
@@ -20,17 +20,17 @@
     end
   end
 
-<<<<<<< HEAD
   def test_key_types
     assert @tester.key_types.size == 2
     @tester.key_types.each do |key_type|
       assert !key_type.nil?
-=======
+    end
+  end
+
   def test_chord_types
     assert @tester.chord_types.size == 12
     @tester.chord_types.each do |chord_type|
       assert !chord_type.nil?
->>>>>>> 7a44e6c3
     end
   end
 
