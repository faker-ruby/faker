--- conflicted
+++ resolved
@@ -106,13 +106,9 @@
     assert Faker::Music.instrument.is_a? String
   end
 
-<<<<<<< HEAD
-  def test_pokemon_methods
+
+  def test_de_pokemon_methods
     assert Faker::Games::Pokemon.name.is_a? String
-=======
-  def test_de_pokemon_methods
-    assert Faker::Pokemon.name.is_a? String
->>>>>>> 32891c4b
   end
 
   def test_de_simpsons_methods
