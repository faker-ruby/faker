--- conflicted
+++ resolved
@@ -94,12 +94,12 @@
     end
   end
 
-<<<<<<< HEAD
   def test_password_could_achieve_max_length
     passwords = []
     64.times {passwords << @tester.password(14, 16) }
     assert passwords.select {|item| item.length == 16}.size >= 1
-=======
+  end
+  
   def test_password_with_mixed_case
     assert @tester.password.match(/[A-Z]+/)
   end
@@ -114,7 +114,6 @@
 
   def test_password_without_special_chars
     assert @tester.password(8, 12, true).match(/[^!@#\$%\^&\*]+/)
->>>>>>> c5bd060d
   end
 
   def test_domain_name
