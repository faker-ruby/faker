--- conflicted
+++ resolved
@@ -45,11 +45,7 @@
 
   def subclasses
     Faker.constants.delete_if do |subclass|
-<<<<<<< HEAD
-      %i[Base Bank Char Base58 ChileRut Config Date Internet Lorem LoremFlickr LoremPixel Hipster Time Science VERSION].include?(subclass)
-=======
-      %i[Base Bank Books Cat Char Base58 ChileRut Config Creature Date Dog DragonBall Dota ElderScrolls Fallout Games GamesHalfLife HeroesOfTheStorm Internet JapaneseMedia LeagueOfLegends Movies Myst Overwatch OnePiece Pokemon SwordArtOnline TvShows Time VERSION Witcher WorldOfWarcraft Zelda].include?(subclass)
->>>>>>> fcbfaa28
+      %i[Base Bank Books Cat Char Base58 ChileRut Config Creature Date Dog DragonBall Dota ElderScrolls Fallout Games GamesHalfLife HeroesOfTheStorm Lorem LoremFlickr LoremPixel Hipster Internet JapaneseMedia LeagueOfLegends Movies Myst Overwatch OnePiece Pokemon SwordArtOnline TvShows Time VERSION Witcher WorldOfWarcraft Zelda].include?(subclass)
     end.sort
   end
 
