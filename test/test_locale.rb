--- conflicted
+++ resolved
@@ -6,15 +6,11 @@
 end
 
 class TestLocale < Test::Unit::TestCase
-<<<<<<< HEAD
-  def test_locale_separate_from_i18n
-=======
   def teardown
     Faker::Config.locale = nil
   end
 
-  def test_case_name
->>>>>>> 55c3018c
+  def test_locale_separate_from_i18n
     I18n.locale = :en
     Faker::Config.locale = :de
     assert Faker::PhoneNumber.phone_number.match(/\(0\d+\) \d+|\+49-\d+-\d+/)
