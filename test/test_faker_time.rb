require File.expand_path(File.dirname(__FILE__) + '/test_helper.rb')

class TestFakerTime < Test::Unit::TestCase
  TEN_HOURS = 36_000

  def setup
    @tester      = Faker::Time
    @time_ranges = Faker::Time::TIME_RANGES
  end

  def test_between_with_time_parameters
    from = Time.at(0)
    to   = Time.at(2_145_945_600)

    100.times do
      random_time = @tester.between(from, to)
      assert random_time >= from, "Expected >= \"#{from}\", but got #{random_time}"
      assert random_time <= to, "Expected <= \"#{to}\", but got #{random_time}"
    end
  end

  def test_between_with_date_parameters
    from = Time.at(0).to_date
    to   = Time.at(2_145_945_600).to_date

    100.times do
      random_time = @tester.between(from, to)
      assert random_time.to_date >= from, "Expected >= \"#{from}\", but got #{random_time}"
      assert random_time.to_date <= to, "Expected <= \"#{to}\", but got #{random_time}"
    end
  end

  def test_forward
    today = Date.today

    100.times do
      random_time = @tester.forward(10)
      assert random_time > today.to_time, "Expected > \"#{today}\", but got #{random_time}"
    end
  end

  def test_backward
    tomorrow = Date.today + 1

    100.times do
      random_time = @tester.backward(10)
      assert random_time < tomorrow.to_time, "Expected < \"#{tomorrow}\", but got #{random_time}"
    end
  end

  def test_invalid_period_error
    from = Date.today
    to   = Date.today + 15

    assert_raise ArgumentError do
      @tester.between(from, to, :invalid_period)
    end
  end

  def test_return_type
    random_backward = @tester.backward(5)
    random_between_dates = @tester.between(Date.today, Date.today + 5)
    random_between_times = @tester.between(Time.now, Time.now + TEN_HOURS)
    random_forward = @tester.forward(5)

    [
      random_backward,
      random_between_dates,
      random_between_times,
      random_forward
    ].each do |result|
      assert result.is_a?(Time), "Expected a Time object, but got #{result.class}"
    end
  end

<<<<<<< HEAD
  def test_time_period
    # These dates are chosen to avoid any conflict with DST. When period is not strictly respected.
    from = Date.parse("2016-09-01")
    to   = Date.parse("2016-09-15")
=======
  def test_format
    from = Date.today
    to   = Date.today + 15
    format = :us
    100.times do
      period = @time_ranges.keys.to_a.sample

      random_backward = @tester.backward(30, period, format)
      random_between  = @tester.between(from, to, period, format)
      random_forward  = @tester.forward(30, period, format)
      [random_backward, random_between, random_forward].each do |result|
        assert result.is_a?(String), "Expected a String, but got #{result.class}"
        assert_nothing_raised 'Not a valid date string' do
          date_format = '%m/%d/%Y %I:%M %p'
          DateTime.strptime(result, date_format)
        end
      end
    end
  end

  def test_time_period
    from = Time.at(0).to_date
    to   = Time.at(2_145_945_600).to_date
>>>>>>> 448cc4f3

    100.times do
      period          = @time_ranges.keys.to_a.sample
      period_range    = @time_ranges[period]

      random_backward = @tester.backward(30, period)
      random_between  = @tester.between(from, to, period)
      random_forward  = @tester.forward(30, period)

      [random_backward, random_between, random_forward].each_with_index do |result, index|
        assert period_range.include?(result.hour.to_i), "#{%i[random_backward random_between random_forward][index]}: \"#{result}\" expected to be included in Faker::Time::TIME_RANGES[:#{period}] range"
      end
    end

    from = Time.now
    to   = Time.now + 100

    100.times do
      period          = :between
      random_between  = @tester.between(from, to, period)
      assert random_between >= from, "Expected >= \"#{from}\", but got #{random_between}"
      assert random_between <= to, "Expected <= \"#{to}\", but got #{random_between}"
    end
  end
end<|MERGE_RESOLUTION|>--- conflicted
+++ resolved
@@ -73,12 +73,6 @@
     end
   end
 
-<<<<<<< HEAD
-  def test_time_period
-    # These dates are chosen to avoid any conflict with DST. When period is not strictly respected.
-    from = Date.parse("2016-09-01")
-    to   = Date.parse("2016-09-15")
-=======
   def test_format
     from = Date.today
     to   = Date.today + 15
@@ -100,9 +94,9 @@
   end
 
   def test_time_period
-    from = Time.at(0).to_date
-    to   = Time.at(2_145_945_600).to_date
->>>>>>> 448cc4f3
+    # These dates are chosen to avoid any conflict with DST. When period is not strictly respected.
+    from = Date.parse("2018-09-01")
+    to   = Date.parse("2018-09-15")
 
     100.times do
       period          = @time_ranges.keys.to_a.sample
