--- conflicted
+++ resolved
@@ -17,12 +17,11 @@
     assert @tester.city.match(/\w+/)
   end
 
-<<<<<<< HEAD
   def test_quote
     assert @tester.quote.match(/\w+/)
-=======
+  end
+
   def test_dragon
     assert @tester.dragon.match(/\w+/)
->>>>>>> 4f34ec6e
   end
 end