# frozen_string_literal: true

require_relative 'test_helper'

class TestFakerVehicle < Test::Unit::TestCase
  WORD_MATCH = /\w+\.?/

  def setup
    @tester = Faker::Vehicle
  end

  def test_vin
    assert_match Faker::Vehicle::VIN_REGEX, @tester.vin
  end

  def test_manufacture
    assert_match WORD_MATCH, @tester.manufacture
  end

<<<<<<< HEAD
  def test_flexible_key
    flexible_key = @tester.instance_variable_get("@flexible_key")

    assert flexible_key == :vehicle
  end

  private
=======
  def test_color
    assert_match WORD_MATCH, @tester.color
  end

  def test_flexible_key
    flexible_key = @tester.instance_variable_get('@flexible_key')
>>>>>>> a66c1b3f

    assert flexible_key == :vehicle
  end

  def test_transmission
    assert_match WORD_MATCH, @tester.transmission
  end

  def test_drive_type
    assert_match WORD_MATCH, @tester.drive_type
  end

  def test_fuel_type
    assert_match WORD_MATCH, @tester.fuel_type
  end

  def test_style
    assert_match WORD_MATCH, @tester.style
  end

  def test_car_type
    assert_match WORD_MATCH, @tester.car_type
  end

  def test_doors
    doors_condition(@tester.doors)
  end

  def test_engine
    assert @tester.engine.match(/\d Cylinder Engine/)
  end

  def test_mileage
    mileage = @tester.mileage(5, 10)

    assert mileage >= 5 && mileage <= 10
  end

  def test_license_plate
    assert_match WORD_MATCH, @tester.license_plate
  end

  def test_license_plate_with_params
    assert_match WORD_MATCH, @tester.license_plate('CA')
  end

  def test_make
    assert_match WORD_MATCH, @tester.make
  end

  def test_model
    assert_match WORD_MATCH, @tester.model
  end

  def test_model_with_make
    assert_match WORD_MATCH, @tester.model('Toyota')
  end

  def test_make_and_model
    assert_match WORD_MATCH, @tester.make_and_model
  end

  def test_door_count
    doors_condition(@tester.door_count)
  end

  def test_car_options
    car_options = @tester.car_options

    assert car_options.length >= 5 && car_options.length < 10
  end

  def test_standard_specs
    standard_specs = @tester.standard_specs

    assert standard_specs.length >= 5 && standard_specs.length < 10
  end

  private

  def doors_condition(doors)
    assert doors.positive?
    assert doors.is_a?(Integer)
  end
end<|MERGE_RESOLUTION|>--- conflicted
+++ resolved
@@ -17,22 +17,14 @@
     assert_match WORD_MATCH, @tester.manufacture
   end
 
-<<<<<<< HEAD
-  def test_flexible_key
-    flexible_key = @tester.instance_variable_get("@flexible_key")
+  private
 
-    assert flexible_key == :vehicle
-  end
-
-  private
-=======
   def test_color
     assert_match WORD_MATCH, @tester.color
   end
 
   def test_flexible_key
     flexible_key = @tester.instance_variable_get('@flexible_key')
->>>>>>> a66c1b3f
 
     assert flexible_key == :vehicle
   end
