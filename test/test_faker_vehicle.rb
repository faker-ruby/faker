require File.expand_path(File.dirname(__FILE__) + '/test_helper.rb')

class TestFakerVehicle < Test::Unit::TestCase
  WORD_MATCH = /\w+\.?/

  def setup
    @tester = Faker::Vehicle
  end

  def test_vin
    vin = @tester.vin('11111111011111111')
    assert vin == '11111111111111111'
  end

  def test_manufacture
    assert_match WORD_MATCH, @tester.manufacture
  end

<<<<<<< HEAD
  def test_color
    assert_match WORD_MATCH, @tester.color
  end
=======
  def test_flexible_key
    flexible_key = @tester.instance_variable_get('@flexible_key')
>>>>>>> a7c03e67

  def test_transmission
    assert_match WORD_MATCH, @tester.transmission
  end

  def test_drive_type
    assert_match WORD_MATCH, @tester.drive_type
  end

  def test_fuel_type
    assert_match WORD_MATCH, @tester.fuel_type
  end

  def test_style
    assert_match WORD_MATCH, @tester.style
  end

  def test_car_type
    assert_match WORD_MATCH, @tester.car_type
  end

<<<<<<< HEAD
  def test_car_option
    options = @tester.car_options(5, 5)
    assert options.is_a?(Array)
    assert options.size == 5
  end

  def test_standard_specs
    options = @tester.standard_specs(5, 5)
    assert options.is_a?(Array)
    assert options.size == 5
  end

  def test_doors
    doors = @tester.doors
    assert doors > 0
    assert doors.is_a?(Integer)
  end

  def test_engine_size
    engine_size = @tester.engine_size
    assert engine_size > 0
    assert engine_size.is_a?(Integer)
  end

  def test_year
    assert @tester.year.size == 4
  end

  def test_mileage
    mileage = @tester.mileage(5, 10)
    assert mileage >= 5
    assert mileage <= 10
  end

  def test_license_plate
    license_plate = @tester.license_plate
    assert license_plate.match(/^[A-Z]{3}-[1-9]{4}$/)
  end

  def test_flexible_key
    flexible_key = @tester.instance_variable_get("@flexible_key")
    assert flexible_key == :vehicle
=======
  def test_mileage
    mileage = @tester.mileage
    assert mileage >= 10_000
    assert mileage < 90_000
  end

  def test_year
    year = @tester.year
    assert year >= 2005
    assert year <= ::Time.now.year
  end

  def test_make
    assert @tester.make.match(/\w+\.?/)
  end

  def test_model
    assert @tester.model.match(/\w+\.?/)
  end

  def test_model_with_make
    assert @tester.model('Toyota').match(/\w+\.?/)
  end

  def test_make_and_model
    assert @tester.make_and_model.match(/\w+\s\w+/)
  end

  def test_style
    assert @tester.style.match(/\w+\.?/)
  end

  def test_color
    assert @tester.color.match(/\w+\.?/)
  end

  def test_transmission
    assert @tester.transmission.match(/\w+\.?/)
  end

  def test_drive_type
    assert @tester.drive_type.match(/\w+\.?/)
  end

  def test_fuel_type
    assert @tester.fuel_type.match(/\w+\.?/)
  end

  def test_door_count
    assert @tester.door_count.match(/\d Door/)
  end

  def test_car_type
    assert @tester.car_type.match(/\w+\.?/)
  end

  def test_engine
    assert @tester.engine.match(/\d Cylinder Engine/)
  end

  def test_engine_size
    assert @tester.engine_size.match(/\d Cylinder Engine/)
  end

  def test_car_options
    car_options = @tester.car_options
    assert car_options.length >= 5
    assert car_options.length < 10
  end

  def test_standard_specs
    standard_specs = @tester.standard_specs
    assert standard_specs.length >= 5
    assert standard_specs.length < 10
  end

  private

  def transliterate(character)
    @vin_chars.index(character) % 10
  end

  def calculate_vin_weight(character, idx)
    transliterate(character) * @vin_map.index(@vin_weights[idx])
  end

  def vin_checksum(vin)
    checksum_index = vin.split('').each_with_index.map(&method(:calculate_vin_weight)).inject(:+)
    @vin_map[checksum_index % 11]
>>>>>>> a7c03e67
  end
end<|MERGE_RESOLUTION|>--- conflicted
+++ resolved
@@ -16,14 +16,14 @@
     assert_match WORD_MATCH, @tester.manufacture
   end
 
-<<<<<<< HEAD
   def test_color
     assert_match WORD_MATCH, @tester.color
   end
-=======
+
   def test_flexible_key
     flexible_key = @tester.instance_variable_get('@flexible_key')
->>>>>>> a7c03e67
+    assert flexible_key == :vehicle
+  end
 
   def test_transmission
     assert_match WORD_MATCH, @tester.transmission
@@ -45,33 +45,14 @@
     assert_match WORD_MATCH, @tester.car_type
   end
 
-<<<<<<< HEAD
-  def test_car_option
-    options = @tester.car_options(5, 5)
-    assert options.is_a?(Array)
-    assert options.size == 5
-  end
-
-  def test_standard_specs
-    options = @tester.standard_specs(5, 5)
-    assert options.is_a?(Array)
-    assert options.size == 5
-  end
-
   def test_doors
     doors = @tester.doors
     assert doors > 0
     assert doors.is_a?(Integer)
   end
 
-  def test_engine_size
-    engine_size = @tester.engine_size
-    assert engine_size > 0
-    assert engine_size.is_a?(Integer)
-  end
-
-  def test_year
-    assert @tester.year.size == 4
+  def test_engine
+    assert @tester.engine.match(/\d Cylinder Engine/)
   end
 
   def test_mileage
@@ -82,75 +63,29 @@
 
   def test_license_plate
     license_plate = @tester.license_plate
-    assert license_plate.match(/^[A-Z]{3}-[1-9]{4}$/)
-  end
-
-  def test_flexible_key
-    flexible_key = @tester.instance_variable_get("@flexible_key")
-    assert flexible_key == :vehicle
-=======
-  def test_mileage
-    mileage = @tester.mileage
-    assert mileage >= 10_000
-    assert mileage < 90_000
-  end
-
-  def test_year
-    year = @tester.year
-    assert year >= 2005
-    assert year <= ::Time.now.year
+    assert license_plate.match(/^[A-Z]{3}\S[1-9]{4}$/)
   end
 
   def test_make
-    assert @tester.make.match(/\w+\.?/)
+    assert_match WORD_MATCH, @tester.make
   end
 
   def test_model
-    assert @tester.model.match(/\w+\.?/)
+    assert_match WORD_MATCH, @tester.model
   end
 
   def test_model_with_make
-    assert @tester.model('Toyota').match(/\w+\.?/)
+    assert_match WORD_MATCH, @tester.model('Toyota')
   end
 
   def test_make_and_model
-    assert @tester.make_and_model.match(/\w+\s\w+/)
-  end
-
-  def test_style
-    assert @tester.style.match(/\w+\.?/)
-  end
-
-  def test_color
-    assert @tester.color.match(/\w+\.?/)
-  end
-
-  def test_transmission
-    assert @tester.transmission.match(/\w+\.?/)
-  end
-
-  def test_drive_type
-    assert @tester.drive_type.match(/\w+\.?/)
-  end
-
-  def test_fuel_type
-    assert @tester.fuel_type.match(/\w+\.?/)
+    assert_match WORD_MATCH, @tester.make_and_model
   end
 
   def test_door_count
-    assert @tester.door_count.match(/\d Door/)
-  end
-
-  def test_car_type
-    assert @tester.car_type.match(/\w+\.?/)
-  end
-
-  def test_engine
-    assert @tester.engine.match(/\d Cylinder Engine/)
-  end
-
-  def test_engine_size
-    assert @tester.engine_size.match(/\d Cylinder Engine/)
+    doors = @tester.door_count
+    assert doors > 0
+    assert doors.is_a?(Integer)
   end
 
   def test_car_options
@@ -164,20 +99,4 @@
     assert standard_specs.length >= 5
     assert standard_specs.length < 10
   end
-
-  private
-
-  def transliterate(character)
-    @vin_chars.index(character) % 10
-  end
-
-  def calculate_vin_weight(character, idx)
-    transliterate(character) * @vin_map.index(@vin_weights[idx])
-  end
-
-  def vin_checksum(vin)
-    checksum_index = vin.split('').each_with_index.map(&method(:calculate_vin_weight)).inject(:+)
-    @vin_map[checksum_index % 11]
->>>>>>> a7c03e67
-  end
 end