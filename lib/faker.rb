--- conflicted
+++ resolved
@@ -41,11 +41,7 @@
       # Helper for the common approach of grabbing a translation with an array
       # of values and selecting one of them
       def fetch(key)
-<<<<<<< HEAD
-        I18n.translate("faker.#{key}", :locale => Faker::Config.locale).rand
-=======
-        I18n.translate("faker.#{key}").choice
->>>>>>> b0fe05b8
+        I18n.translate("faker.#{key}", :locale => Faker::Config.locale).sample
       end
     end
   end
