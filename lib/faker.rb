--- conflicted
+++ resolved
@@ -245,18 +245,6 @@
   end
 end
 
-<<<<<<< HEAD
-Dir.glob(File.join(File.dirname(__FILE__), 'faker', '*.rb')).sort.each { |f| require f }
-
-Dir.glob(File.join(File.dirname(__FILE__), 'faker', 'games', '*.rb')).sort.each { |f| require f }
-
-Dir.glob(File.join(File.dirname(__FILE__), 'faker', 'movies', '*.rb')).sort.each { |f| require f }
-
-require 'helpers/char'
-require 'helpers/unique_generator'
-require 'helpers/base58'
-=======
-%w[faker faker/games].each do |path|
+%w[faker faker/games faker/movies].each do |path|
   Dir.glob(File.join(File.dirname(__FILE__), path, '*.rb')).sort.each { |file| require file }
-end
->>>>>>> 6903b634
+end