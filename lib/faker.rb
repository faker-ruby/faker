--- conflicted
+++ resolved
@@ -1,3 +1,4 @@
+# -*- coding: utf-8 -*-
 mydir = File.expand_path(File.dirname(__FILE__))
 
 begin
@@ -34,11 +35,7 @@
       end
 
       def letterify(letter_string)
-<<<<<<< HEAD
         letter_string.gsub(/\?/) { ULetters.sample }
-=======
-        letter_string.gsub(/\?/) { ('a'..'z').to_a.sample }
->>>>>>> c17d1f13
       end
 
       def bothify(string)
@@ -82,7 +79,6 @@
       # Helper for the common approach of grabbing a translation
       # with an array of values and selecting one of them.
       def fetch(key)
-<<<<<<< HEAD
         fetched = translate("faker.#{key}")
         fetched = fetched.sample if fetched.respond_to?(:sample)
         if fetched.match(/^\//) and fetched.match(/\/$/) # A regex
@@ -108,9 +104,6 @@
           # And tack on spaces, commas, etc. left over in the string
           text += etc.to_s
         }.join
-=======
-        I18n.translate("faker.#{key}").sample
->>>>>>> c17d1f13
       end
 
       # Call I18n.translate with our configured locale if no
@@ -152,6 +145,7 @@
 end
 
 require 'extensions/array'
+require 'extensions/symbol'
 require 'extensions/hash'
 require 'extensions/numeric'
 require 'extensions/range'
@@ -163,11 +157,4 @@
 require 'faker/lorem'
 require 'faker/name'
 require 'faker/phone_number'
-<<<<<<< HEAD
-require 'faker/version'
-
-require 'extensions/array'
-require 'extensions/symbol'
-=======
-require 'faker/version'
->>>>>>> c17d1f13
+require 'faker/version'