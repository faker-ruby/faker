--- conflicted
+++ resolved
@@ -3,13 +3,7 @@
     address:
       city_prefix: [North, East, West, South, New, Lake, Port]
       city_suffix: [town, ton, land, ville, berg, burgh, borough, bury, view, port, mouth, stad, furt, chester, mouth, fort, haven, side, shire]
-<<<<<<< HEAD
-      country: [Afghanistan, Albania, Algeria, American Samoa, Andorra, Angola, Anguilla, Antarctica (the territory South of 60 deg S), Antigua and Barbuda, Argentina, Armenia, Aruba, Australia, Austria, Azerbaijan, Bahamas, Bahrain, Bangladesh, Barbados, Belarus, Belgium, Belize, Benin, Bermuda, Bhutan, Bolivia, Bosnia and Herzegovina, Botswana, Bouvet Island (Bouvetoya), Brazil, British Indian Ocean Territory (Chagos Archipelago), British Virgin Islands, Brunei Darussalam, Bulgaria, Burkina Faso, Burundi, Cambodia, Cameroon, Canada, Cape Verde, Cayman Islands, Central African Republic, Chad, Chile, China, Christmas Island, Cocos (Keeling) Islands, Colombia, Comoros, Congo, Congo, Cook Islands, Costa Rica, Cote d'Ivoire, Croatia, Cuba, Cyprus, Czech Republic, Denmark, Djibouti, Dominica, Dominican Republic, Ecuador, Egypt, El Salvador, Equatorial Guinea, Eritrea, Estonia, Ethiopia, Faroe Islands, Falkland Islands (Malvinas), Fiji, Finland, France, French Guiana, French Polynesia, French Southern Territories, Gabon, Gambia, Georgia, Germany, Ghana, Gibraltar, Greece, Greenland, Grenada, Guadeloupe, Guam, Guatemala, Guernsey, Guinea, Guinea-Bissau, Guyana, Haiti, Heard Island and McDonald Islands, Holy See (Vatican City State), Honduras, Hong Kong, Hungary, Iceland, India, Indonesia, Iran, Iraq, Ireland, Isle of Man, Israel, Italy, Jamaica, Japan, Jersey, Jordan, Kazakhstan, Kenya, Kiribati, Korea, Korea, Kuwait, Kyrgyz Republic, Lao People's Democratic Republic, Latvia, Lebanon, Lesotho, Liberia, Libyan Arab Jamahiriya, Liechtenstein, Lithuania, Luxembourg, Macao, Macedonia, Madagascar, Malawi, Malaysia, Maldives, Mali, Malta, Marshall Islands, Martinique, Mauritania, Mauritius, Mayotte, Mexico, Micronesia, Moldova, Monaco, Mongolia, Montenegro, Montserrat, Morocco, Mozambique, Myanmar, Namibia, Nauru, Nepal, Netherlands Antilles, Netherlands, New Caledonia, New Zealand, Nicaragua, Niger, Nigeria, Niue, Norfolk Island, Northern Mariana Islands, Norway, Oman, Pakistan, Palau, Palestinian Territory, Panama, Papua New Guinea, Paraguay, Peru, Philippines, Pitcairn Islands, Poland, Portugal, Puerto Rico, Qatar, Reunion, Romania, Russian Federation, Rwanda, Saint Barthelemy, Saint Helena, Saint Kitts and Nevis, Saint Lucia, Saint Martin, Saint Pierre and Miquelon, Saint Vincent and the Grenadines, Samoa, San Marino, Sao Tome and Principe, Saudi Arabia, Senegal, Serbia, Seychelles, Sierra Leone, Singapore, Slovakia (Slovak Republic), Slovenia, Solomon Islands, Somalia, South Africa, South Georgia and the South Sandwich Islands, Spain, Sri Lanka, Sudan, Suriname, Svalbard & Jan Mayen Islands, Swaziland, Sweden, Switzerland, Syrian Arab Republic, Taiwan, Tajikistan, Tanzania, Thailand, Timor-Leste, Togo, Tokelau, Tonga, Trinidad and Tobago, Tunisia, Turkey, Turkmenistan, Turks and Caicos Islands, Tuvalu, Uganda, Ukraine, United Arab Emirates, United Kingdom, United States of America, United States Minor Outlying Islands, United States Virgin Islands, Uruguay, Uzbekistan, Vanuatu, Venezuela, Vietnam, Wallis and Futuna, Western Sahara, Yemen, Zambia, Zimbabwe]
       building_number: ['#####', '####', '###']
-=======
-      country_code: 
-      street_address: ['#####', '####', '###']
->>>>>>> c17d1f13
       street_suffix: [Alley, Avenue, Branch, Bridge, Brook, Brooks, Burg, Burgs, Bypass, Camp, Canyon, Cape, Causeway, Center, Centers, Circle, Circles, Cliff, Cliffs, Club, Common, Corner, Corners, Course, Court, Courts, Cove, Coves, Creek, Crescent, Crest, Crossing, Crossroad, Curve, Dale, Dam, Divide, Drive, Drive, Drives, Estate, Estates, Expressway, Extension, Extensions, Fall, Falls, Ferry, Field, Fields, Flat, Flats, Ford, Fords, Forest, Forge, Forges, Fork, Forks, Fort, Freeway, Garden, Gardens, Gateway, Glen, Glens, Green, Greens, Grove, Groves, Harbor, Harbors, Haven, Heights, Highway, Hill, Hills, Hollow, Inlet, Inlet, Island, Island, Islands, Islands, Isle, Isle, Junction, Junctions, Key, Keys, Knoll, Knolls, Lake, Lakes, Land, Landing, Lane, Light, Lights, Loaf, Lock, Locks, Locks, Lodge, Lodge, Loop, Mall, Manor, Manors, Meadow, Meadows, Mews, Mill, Mills, Mission, Mission, Motorway, Mount, Mountain, Mountain, Mountains, Mountains, Neck, Orchard, Oval, Overpass, Park, Parks, Parkway, Parkways, Pass, Passage, Path, Pike, Pine, Pines, Place, Plain, Plains, Plains, Plaza, Plaza, Point, Points, Port, Port, Ports, Ports, Prairie, Prairie, Radial, Ramp, Ranch, Rapid, Rapids, Rest, Ridge, Ridges, River, Road, Road, Roads, Roads, Route, Row, Rue, Run, Shoal, Shoals, Shore, Shores, Skyway, Spring, Springs, Springs, Spur, Spurs, Square, Square, Squares, Squares, Station, Station, Stravenue, Stravenue, Stream, Stream, Street, Street, Streets, Summit, Summit, Terrace, Throughway, Trace, Track, Trafficway, Trail, Trail, Tunnel, Tunnel, Turnpike, Turnpike, Underpass, Union, Unions, Valley, Valleys, Via, Viaduct, View, Views, Village, Village, Villages, Ville, Vista, Vista, Walk, Walks, Wall, Way, Ways, Well, Wells]
       secondary_address: ['Apt. ###', 'Suite ###']
       # Though these are US-specific, they are here (in the default locale) for backwards compatibility
@@ -31,7 +25,6 @@
 
     company:
       suffix: [Inc, and Sons, LLC, Group]
-<<<<<<< HEAD
       # Buzzword wordlist from http://www.1728.com/buzzword.htm
       buzzwords:
         - ["Adaptive", "Advanced", "Ameliorated", "Assimilated", "Automated", "Balanced", "Business-focused", "Centralized", "Cloned", "Compatible", "Configurable", "Cross-group", "Cross-platform", "Customer-focused", "Customizable", "Decentralized", "De-engineered", "Devolved", "Digitized", "Distributed", "Diverse", "Down-sized", "Enhanced", "Enterprise-wide", "Ergonomic", "Exclusive", "Expanded", "Extended", "Face to face", "Focused", "Front-line", "Fully-configurable", "Function-based", "Fundamental", "Future-proofed", "Grass-roots", "Horizontal", "Implemented", "Innovative", "Integrated", "Intuitive", "Inverse", "Managed", "Mandatory", "Monitored", "Multi-channelled", "Multi-lateral", "Multi-layered", "Multi-tiered", "Networked", "Object-based", "Open-architected", "Open-source", "Operative", "Optimized", "Optional", "Organic", "Organized", "Persevering", "Persistent", "Phased", "Polarised", "Pre-emptive", "Proactive", "Profit-focused", "Profound", "Programmable", "Progressive", "Public-key", "Quality-focused", "Reactive", "Realigned", "Re-contextualized", "Re-engineered", "Reduced", "Reverse-engineered", "Right-sized", "Robust", "Seamless", "Secured", "Self-enabling", "Sharable", "Stand-alone", "Streamlined", "Switchable", "Synchronised", "Synergistic", "Synergized", "Team-oriented", "Total", "Triple-buffered", "Universal", "Up-sized", "Upgradable", "User-centric", "User-friendly", "Versatile", "Virtual", "Visionary", "Vision-oriented"]
@@ -46,8 +39,6 @@
         - "#{Name.last_name} #{suffix}"
         - "#{Name.last_name}-#{Name.last_name}"
         - "#{Name.last_name}, #{Name.last_name} and #{Name.last_name}"
-          
-=======
     country:
     - short_name: Afghanistan
       iso_3166_1_alpha2: AF
@@ -812,7 +803,8 @@
     - short_name: Seychelles
       iso_3166_1_alpha2: SC
       official_name: Republic of Seychelles
-      demonym: [Seychellois, Seychelloise]
+      demonym:
+      - Seychellois
       - Seychelloise
       tld: .sc
     - short_name: Sierra Leone
@@ -1038,7 +1030,6 @@
       tld: .tw
     - short_name: Transnistria
       official_name: Pridnestrovian Moldavian Republic
->>>>>>> c17d1f13
     internet:
       free_email: [gmail.com, yahoo.com, hotmail.com]
       domain_suffix: [com, biz, info, name, net, org]
