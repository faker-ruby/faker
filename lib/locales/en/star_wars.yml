--- conflicted
+++ resolved
@@ -1,15 +1,6 @@
 en:
   faker:
     star_wars:
-<<<<<<< HEAD
-      characters: ["Padme Amidala", "Jar Jar Binks", "Borvo the Hutt", "Darth Caedus", "Boba Fett", "Jabba the Hutt", "Obi-Wan Kenobi", "Darth Maul", "Leia Organa", "Sheev Palpatine", "Kylo Ren", "Darth Sidious", "Anakin Skywalker", "Luke Skywalker", "Ben Solo", "Han Solo", "Darth Vader", "Watto", "Mace Windu", "Yoda", "Count Dooku", "Sebulba", "Qui-Gon Jinn", "Chewbacca", "Jango Fett", "Lando Calrissian", "Bail Organa", "Wedge Antilles", "Poe Dameron", "Ki-Adi-Mundi", "Nute Gunray", "Panaka", "Rune Haako", "Rey", "Finn", "Supreme Leader Snoke",
-                   "General Hux", "Admiral Ackbar", "Ahsoka Tano", "Asajj Ventress", "Bendu", "Captain Phasma", "Chirrut Imwe", "Ezra Bridger", "Galen Erso", "Grand Moff Tarkin", "Grand Admiral Thrawn", "Greedo", "Jyn Erso", "Lyra Erso", "Maz Kanata", "Mon Mothma", "Sabine Wren", "Saw Gerrera", "Savage Opress", "Shmi Skywalker", "Kanan Jarrus", "Rose"]
-      droids: ["2-1B", "4-LOM", "ASP", "B2-RP", "B1", "BD-3000", "FA-4", "GH-7", "GNK", "LM-432", "ID9", "11-4D", "2-1B", "327-T", "4-LOM", "B4-D4", "NR-N99", "C-3PO", "R2-D2", "BB-8", "R2-Q5", "Super Battle Droid", "Mouse Droid", "Droideka", "Buzz Droid", "Magnaguard", "Interrogation Droid", "Vulture Droid", "BB-9E", "K-2SO"]
-      planets: ["Alderaan", "Bespin", "Coruscant", "Cloud City", "Crait", "DQar", "Dathomir", "Dagobah", "Death Star", "Eadu", "Endor", "Felucia", "Geonosis", "Hoth", "Hosnian Prime",  "Jakku", "Jedha", "Kamino", "Kashyyyk", "Lothal", "Mandalore", "Mos Eisley", "Mustafar", "Mygeeto", "Naboo", "Onderon", "Ryloth", "Scarif", "Starkiller Base", "Sullust", "Takodana", "Tatooine", "Utapau", "Yavin 4"]
-      species: ["Ewok", "Hutt", "Gungan", "Ithorian", "Jawa", "Neimoidian", "Sullustan", "Wookiee", "Mon Calamari", "Bith", "Dathomirian", "Gamorreans", "Kaminoan", "Twi\'lek", "Porg"]
-      vehicles: ["V-Wing Fighter", "ATT Battle Tank", "Naboo N-1 Starfighter", "Republic Cruiser", "Naboo Royal Starship", "Gungan Bongo Submarine", "Flash Speeder", "Trade Federation Battleship", "Millennium Falcon", "Sith Infiltrator", "AT-ST Walker", "TIE Bomber", "Imperial Shuttle", "Sandcrawler", "TIE Interceptor", "Speeder Bike", "Death Star", "AT-AT Walker", "Imperial Star Destroyer", "X-Wing Fighter", "A-Wing Fighter", "GR-75 Transport", "Imperial Interdictor",
-                 "MTT", "Phantom II", "Republic Attack Gunship", "Rey\'s Speeder", "Ghost", "U-Wing", "Y-Wing Starfighter", "First Order TIE Fighter", "AT-M6 Walker", "First Order Dreadnought"]
-=======
       characters: ["Padme Amidala", "Jar Jar Binks", "Borvo the Hutt", "Darth Caedus", "Boba Fett", "Jabba the Hutt", "Obi-Wan Kenobi", "Darth Maul", "Leia Organa", "Sheev Palpatine", "Kylo Ren", "Darth Sidious", "Anakin Skywalker", "Luke Skywalker", "Ben Solo", "Han Solo", "Darth Vader", "Watto", "Mace Windu", "Yoda", "Count Dooku", "Sebulba", "Qui-Gon Jinn", "Chewbacca", "Jango Fett", "Lando Calrissian", "Bail Organa", "Wedge Antilles", "Poe Dameron", "Ki-Adi-Mundi", "Nute Gunray", "Panaka", "Rune Haako", "Rey", "Finn", "Supreme Leader Snoke", "General Hux", "Admiral Ackbar", "Ahsoka Tano", "Asajj Ventress", "Bendu", "Captain Phasma", "Chirrut Imwe", "Ezra Bridger", "Galen Erso", "Grand Moff Tarkin", "Grand Admiral Thrawn", "Greedo", "Jyn Erso", "Lyra Erso", "Maz Kanata", "Mon Mothma", "Sabine Wren", "Saw Gerrera", "Savage Opress", "Shmi Skywalker", "Kanan Jarrus", "Hera Syndulla", "Rose Tico", "Vice Admiral Holdo"]
       call_squadrons: ['Rogue', 'Red', 'Gray', 'Green', 'Blue', 'Gold', 'Black', 'Yellow', 'Phoenix']
       call_numbers: ['Leader', '#']
@@ -19,23 +10,22 @@
       planets: ["Alderaan", "Ahch-To", "Bespin", "Cantonica", "Coruscant", "Cloud City", "Crait", "DQar", "Dathomir", "Dagobah", "Death Star", "Eadu", "Endor", "Felucia", "Geonosis", "Hoth", "Hosnian Prime",  "Jakku", "Jedha", "Kamino", "Kashyyyk", "Lothal", "Mandalore", "Mustafar", "Mygeeto", "Naboo", "Onderon", "Ryloth", "Scarif", "Starkiller Base", "Sullust", "Takodana", "Tatooine", "Utapau", "Yavin 4"]
       species: ["Ewok", "Hutt", "Gungan", "Ithorian", "Jawa", "Neimoidian", "Sullustan", "Wookiee", "Mon Calamari", "Bith", "Dathomirian", "Gamorreans", "Kaminoan", "Twi'lek", "Porg"]
       vehicles: ["V-Wing Fighter", "ATT Battle Tank", "Naboo N-1 Starfighter", "Republic Cruiser", "Naboo Royal Starship", "Gungan Bongo Submarine", "Flash Speeder", "Trade Federation Battleship", "Millennium Falcon", "Sith Infiltrator", "AT-ST Walker", "TIE Bomber", "Imperial Shuttle", "Sandcrawler", "TIE Interceptor", "Speeder Bike", "Death Star", "AT-AT Walker", "Imperial Star Destroyer", "X-Wing Fighter", "A-Wing Fighter", "GR-75 Transport", "Imperial Interdictor", "MTT", "Phantom II", "Republic Attack Gunship", "Rey's Speeder", "Ghost", "U-Wing", "Y-Wing Starfighter", "First Order TIE Fighter", "AT-M6 Walker", "First Order Dreadnought", "TIE Silencer", "Resistance Bomber", "Resistance Ski Speeder"]
->>>>>>> c08964d9
       wookiee_words: ["wyaaaaaa", "ruh", "huewaa", "muaa", "mumwa", "wua", "ga", "ma", "ahuma", "ooma", "youw", "kabukk", "wyogg", "gwyaaaag", "roooarrgh", "ur", "ru", "roo", "hnn-rowr", "yrroonn", "nng", "rarr"]
       quotes:
         admiral_ackbar:
-          - "It\'s a trap!"
-          - "The Shield is down! Commence attack on the Death star\'s main reactor. "
-          - "We have no choice, General Calrissian! Our cruisers can\'t repel firepower of that magnitude!"
+          - "It's a trap!"
+          - "The Shield is down! Commence attack on the Death star's main reactor. "
+          - "We have no choice, General Calrissian! Our cruisers can't repel firepower of that magnitude!"
         ahsoka_tano:
           - "Suicide is not the Jedi way, master."
-          - "Let\'s just say my master will always do what needs to be done. I\'m not even sure how peacetime will agree with him."
-          - "Sorry to interrupt your playtime, Grumpy, but wouldn\'t you prefer a challenge? "
+          - "Let's just say my master will always do what needs to be done. I'm not even sure how peacetime will agree with him."
+          - "Sorry to interrupt your playtime, Grumpy, but wouldn't you prefer a challenge? "
         anakin_skywalker:
-          - "I\'ve got a bad feeling about this."
+          - "I've got a bad feeling about this."
           - "Just for once, let me look on you with my own eyes."
           - "Jedi business, go back to your drinks!"
         asajj_ventress:
-          - "You\'re tenacious, Jedi."
+          - "You're tenacious, Jedi."
           - "Not even the dark side can give you that power."
         bendu:
           - "Your presence is like a violent storm in this quiet world"
@@ -43,23 +33,15 @@
           - "Once something is known, it cannot be unknown."
         boba_fett:
           - "He's no good to me dead."
-          - "You can run, but you\'ll only die tired."
+          - "You can run, but you'll only die tired."
         c_3po:
           - "I have a bad feeling about this."
           - "R2-D2, you know better than to trust a strange computer!"
-<<<<<<< HEAD
-          - "I\'m terribly sorry about all this. After all, he\'s only a Wookiee!"
-=======
           - "You’ll be malfunctioning within a day, you nearsighted scrap pile."
           - "I'm terribly sorry about all this. After all, he's only a Wookiee!"
->>>>>>> c08964d9
           - "Don’t you call me a mindless philosopher, you overweight glob of grease!"
-          - "We\'re doomed."
+          - "We're doomed."
           - "I suggest a new strategy, R2. Let the Wookiee win."
-<<<<<<< HEAD
-          - "We seem to be made to suffer. It\'s our lot in life."
-          - "I\'m backwards you filthy furball!"
-=======
           - "We seem to be made to suffer. It's our lot in life."
           - "I'm backwards you filthy furball!"
           - "If I told you half the things I've heard about this Jabba the Hutt, you'd probably short circuit."
@@ -68,16 +50,15 @@
           - "It's against my programming to impersonate a deity."
           - "Just you reconsider playing that message for him! No, I don't think he likes you at all. No, I don't like you either."
           - "Now don't you forget this! Why I should stick my neck out for you is far beyond my capacity!"
->>>>>>> c08964d9
         count_dooku:
           - "Twice the pride, double the fall."
         darth_caedus:
-          - "You\'re smarter than a tree, aren\'t you?"
+          - "You're smarter than a tree, aren't you?"
         darth_vader:
           - "I find your lack of faith disturbing."
           - "You are a member of the rebel alliance, and a traitor."
           - "You are unwise to lower your defenses!"
-          - "I am altering the deal. Pray I don\'t alter it any further."
+          - "I am altering the deal. Pray I don't alter it any further."
           - "Perhaps you think you're being treated unfairly?"
           - "The circle is now complete. When I left you, I was but the learner. Now I am the master."
           - "Obi-Wan was wise to hide her from me. Now, his failure is complete. If you will not turn to the Dark Side… then perhaps she will."
@@ -95,39 +76,39 @@
           - "Give in to your anger. With each passing moment you make yourself more my servant."
           - "Let the hate flow through you!"
           - "Your feeble skills are no match for the power of the Dark Side."
-          - "Your hate has made you powerful. Now fulfill your destiny, take you're father\'s place by my side."
+          - "Your hate has made you powerful. Now fulfill your destiny, take you're father's place by my side."
           - "So be it, Jedi."
           - "The Force is strong with him. The son of Skywalker must not become a Jedi."
         finn:
           - "Droid, please!"
           - "Sanitation"
-          - "Solo, we'll figure it out. We\'ll use the Force."
-          - "I\'m a big deal in the Resistance. Which puts a real target on my back."
+          - "Solo, we'll figure it out. We'll use the Force."
+          - "I'm a big deal in the Resistance. Which puts a real target on my back."
         general_hux:
-          - "I won\'t have you question my methods."
+          - "I won't have you question my methods."
           - "Careful, Ren, that your personal interests not interfere with orders from Leader Snoke."
         grand_admiral_thrawn:
-          - "I will start my operations here, and pull the rebels apart piece by piece. They\'ll be the architects of their own destruction."
+          - "I will start my operations here, and pull the rebels apart piece by piece. They'll be the architects of their own destruction."
           - "War is in your blood. I studied the art of war, worked to perfect it, but you? You were forged by it."
         grand_moff_tarkin:
           - "Now, witness the power of this fully operational battle station."
-          - "The Jedi are extinct. Their fire has gone out of the universe. You, my friend, are all that\'s left of their religion."
+          - "The Jedi are extinct. Their fire has gone out of the universe. You, my friend, are all that's left of their religion."
         greedo:
-          - "Koona t\'chuta Solo? (Going somewhere Solo?)"
-          - "Soong peetch alay. (It\'s too late.)"
+          - "Koona t'chuta Solo? (Going somewhere Solo?)"
+          - "Soong peetch alay. (It's too late.)"
           - "Ee mara tom tee tok maky cheesa. (You should have paid him when you had the chance.)"
           - "Jabba won neechee kochba mu shanee wy tonny wya uska. (Jabba put a price on your head so large, every bounty hunter in the galaxy will be looking for you.)"
-          - "Chosky nowy u chusu. (I\'m lucky I found you first.)"
+          - "Chosky nowy u chusu. (I'm lucky I found you first.)"
           - "El jaya kulpa intick kuny ku suwa. (If you give it to me, I might forget I found you.)"
-          - "Semal hi teek teek. (Jabba\'s through with you.)"
+          - "Semal hi teek teek. (Jabba's through with you.)"
           - "Sone guru ye buya nyah oo won spasteega koo shu coon bon duwa weeptee. (He has no time for smugglers who drop their shipments at the first sign of an Imperial cruiser.)"
           - "Talk Jabba. (Tell that to Jabba.)"
           - "Boompa kom bok nee aht am bompah. (He may only take your ship.)"
-          - "Nuklee numaa (that\'s the idea.)"
-          - "Ches ko ba tuta creesta crenko ya kolska! (This is something I\'ve been looking forward to for a long time.)"
+          - "Nuklee numaa (that's the idea.)"
+          - "Ches ko ba tuta creesta crenko ya kolska! (This is something I've been looking forward to for a long time.)"
         han_solo:
-          - "It\'s the ship that made the Kessel Run in less than 12 parsecs."
-          - "She may not look like much, but she\'s got it where it counts, kid."
+          - "It's the ship that made the Kessel Run in less than 12 parsecs."
+          - "She may not look like much, but she's got it where it counts, kid."
           - "Never tell me the odds"
           - "Well, you said you wanted to be around when I made a mistake."
           - "No reward is worth this."
@@ -136,16 +117,16 @@
           - "I have a really bad feeling about this."
           - "Ungh. And I thought they smelled bad on the outside."
           - "I have a bad feeling about this."
-          - "Bounty hunters! We don\'t need this scum."
-          - "If they follow standard Imperial procedure, they\'ll dump their garbage before they go to light-speed."
+          - "Bounty hunters! We don't need this scum."
+          - "If they follow standard Imperial procedure, they'll dump their garbage before they go to light-speed."
           - "Hokey religions and ancient weapons are no match for a good blaster at your side, kid."
         jabba_the_hutt:
           - "Solo, la pa loiya Solo! (Solo, come out of there! Solo!)"
           - "Bone duwa pweepway? (Have you now?)"
           - "Han, ma bookie, keel-ee calleya ku kah. (Han, my boy, you disappoint me.)"
-          - "Wanta dah moolee-rah... (Why haven\'t you paid me...)"
+          - "Wanta dah moolee-rah... (Why haven't you paid me...)"
           - "Mon kee chees kreespa Greedo? (And why did you fry poor Greedo?)"
-          - "Han, ma kee chee zay. (Han, I can\'t make exceptions.)"
+          - "Han, ma kee chee zay. (Han, I can't make exceptions.)"
           - "Hassa ba una kulkee malia... (What if everyone who smuggled for me...)"
           - "Lude eveela deesa... (drooped their cargo at the sight...)"
           - "sloan dwa spasteega el was nwo yana da gooloo? (of an Imperial starship?)"
@@ -153,7 +134,7 @@
           - "See fa doi dee yaba... (So for an extra twenty percent...)"
           - "Dee do ee deen. (Okay, fifteen percent.)"
           - "Ee ya ba ma dookie massa... (But if you fail me again...)"
-          - "Eek bon chee ko pa na green. (I\'ll put a price on your head so big...)"
+          - "Eek bon chee ko pa na green. (I'll put a price on your head so big...)"
           - "na meeto do buny dunko la cho ya. (you won't be able to get near a civilized system.)"
           - "Boska! (Come on!)"
         jar_jar_binks:
@@ -166,7 +147,7 @@
           - "Mesa cause one, two-y little bitty axadentes, huh? Yud say boom de gasser, den crashin der bosses heyblibber, den banished."
           - "Mesa called Jar-Jar Binks. Mesa your humble servant."
           - "My forgotten, da Bosses will do terrible tings to me TERRRRRIBLE is me going back der!"
-          - "Mesa day startin pretty okee-day with a brisky morning munchy, then BOOM! Gettin very scared and grabbin that Jedi and POW! Mesa here! Mesa gettin\' very very scared!"
+          - "Mesa day startin pretty okee-day with a brisky morning munchy, then BOOM! Gettin very scared and grabbin that Jedi and POW! Mesa here! Mesa gettin' very very scared!"
         k_2so:
           - "I have a bad feeling about..."
         kylo_ren:
@@ -174,30 +155,25 @@
           - "Show me again, grandfather, and I will finish what you started."
         lando_calrissian:
           - "Why you slimy, double-crossing, no-good swindler. You've got a lot of guts coming here, after what you pulled."
-<<<<<<< HEAD
-          - "How you doin\' Chewbacca? Still hanging around with this loser?"
-          - "But how could they be jamming us if they don\'t know that we\'re coming?"
-=======
           - "How you doin' Chewbacca? Still hanging around with this loser?"
           - "But how could they be jamming us if they don't know that we're coming?"
           - "This deal is getting worse all the time."
->>>>>>> c08964d9
         leia_organa:
           - "You do have your moments. Not many, but you have them."
           - "I have a bad feeling about this."
           - "Would somebody get this big walking carpet out of my way?"
-          - "Aren\'t you a little short for a Stormtrooper?"
-          - "Help me Obi-Wan. You\'re my only hope"
+          - "Aren't you a little short for a Stormtrooper?"
+          - "Help me Obi-Wan. You're my only hope"
           - "Why, you stuck-up, half-witted, scruffy-looking nerf herder!"
-          - "Governor Tarkin, I should\'ve expected to find you holding Vader\'s leash. I recognized your foul stench when I was brought on board."
+          - "Governor Tarkin, I should've expected to find you holding Vader's leash. I recognized your foul stench when I was brought on board."
           - "Somebody has to save our skins. Into the garbage chute, flyboy!"
         luke_skywalker:
           - "But I was going into Tosche Station to pick up some power converters!"
           - "I have a very bad feeling about this."
-          - "It\'s not impossible. I used to bullseye womp rats in my T-16 back home, they\'re not much bigger than two meters."
+          - "It's not impossible. I used to bullseye womp rats in my T-16 back home, they're not much bigger than two meters."
           - "You know, that little droid is going to cause me a lot of trouble."
-          - "If you\'re saying that coming here was a bad idea, I\'m starting to agree with you."
-          - "You\'ll find I\'m full of surprises!"
+          - "If you're saying that coming here was a bad idea, I'm starting to agree with you."
+          - "You'll find I'm full of surprises!"
           - "Your overconfidence is your weakness."
           - "You serve your master well. And you will be rewarded."
           - "Threepio, tell them if they don't do as you wish, you'll become angry and use your magic"
@@ -211,28 +187,28 @@
           - "An elegant weapon for a more civilized age."
           - "You don’t need to see his identification. These aren’t the droids you’re looking for."
           - "You will never find a more wretched hive of scum and villainy. We must be cautious."
-          - "Who\'s the more foolish; the fool, or the fool who follows him?"
+          - "Who's the more foolish; the fool, or the fool who follows him?"
           - "I have a bad feeling about this."
           - "Strike me down, and I will become more powerful than you could possibly imagine."
           - "In my experience there is no such thing as luck."
           - "The Force will be with you. Always."
-          - "That\'s no moon. It\'s a space station."
+          - "That's no moon. It's a space station."
           - "I felt a great disturbance in the Force. As if millions of voices suddenly cried out in terror and were suddenly silenced."
           - "Use the Force, Luke."
         padme_amidala:
           - "So this is how liberty dies. With thunderous applause."
           - "Ani? My goodness, you've grown."
-          - "Anakin you\'re breaking my heart, you're going down a path I can\'t follow."
+          - "Anakin you're breaking my heart, you're going down a path I can't follow."
           - "Hold me, like you did by the lake on Naboo; so long ago when there was nothing but our love. No politics, no plotting, no war."
           - "I was not elected to watch my people suffer and die while you discuss this invasion in a committee!"
         qui_gon_jinn:
           - "Remember your focus determines your reality."
         rey:
           - "You will remove these restraints and leave this cell with the door open."
-          - "The garbage\'ll do"
+          - "The garbage'll do"
         shmi_skywalker:
           - "You can't stop change any more than you can stop the suns from setting."
-          - "The Republic doesn\'t exist out here. We must survive on our own."
+          - "The Republic doesn't exist out here. We must survive on our own."
         yoda:
           - "Wars not make one great."
           - "Truly wonderful, the mind of a child is."
