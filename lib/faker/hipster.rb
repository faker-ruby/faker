--- conflicted
+++ resolved
@@ -43,7 +43,6 @@
         end
       end
 
-<<<<<<< HEAD
       def paragraph_by_chars(chars = 256, supplemental = false)
         paragraph = paragraph(3, supplemental)
 
@@ -54,10 +53,7 @@
         paragraph[0...chars-1] + "."
       end
 
-    private
-=======
       private
->>>>>>> f3545d3b
 
       # If an array or range is passed, a random value will be selected.
       # All other values are simply returned.
