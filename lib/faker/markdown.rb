--- conflicted
+++ resolved
@@ -7,11 +7,7 @@
       end
 
       def emphasis
-<<<<<<< HEAD
-        paragraph = Lorem.paragraph(2)
-=======
         paragraph = Faker::Lorem.paragraph(3)
->>>>>>> 2eb161ce
         words = paragraph.split(' ')
         position = rand(0..words.length - 1)
         formatting = fetch('markdown.emphasis')
@@ -24,11 +20,7 @@
 
         result = []
         number.times do |i|
-<<<<<<< HEAD
-          result << "#{(i + 1).to_s}. #{Lorem.sentence(1)}"
-=======
           result << "#{i.to_s}. #{Faker::Lorem.sentence(1)} \n"
->>>>>>> 2eb161ce
         end
         result.join('')
       end
@@ -38,21 +30,13 @@
 
         result = []
         number.times do |i|
-<<<<<<< HEAD
-          result << "* #{Lorem.sentence}"
-=======
           result << "* #{Faker::Lorem.sentence(1)} \n"
->>>>>>> 2eb161ce
         end
         result.join('')
       end
 
       def inline_code
-<<<<<<< HEAD
-        "#{Lorem.sentence(1)} `#{Lorem.sentence(1)}` #{Lorem.sentence(1)}"
-=======
         "`#{Faker::Lorem.sentence(1)}`"
->>>>>>> 2eb161ce
       end
 
       def block_code
