--- conflicted
+++ resolved
@@ -18,13 +18,8 @@
           Proc.new { 
             [ Name.first_name, Name.last_name ].map {|n| 
               n.gsub(/\W/, '')
-<<<<<<< HEAD
-            }.join(%w(. _).rand).downcase }
-        ].rand.call)
-=======
             }.join(%w(. _).sample).downcase }
-        ].sample.call
->>>>>>> b0fe05b8
+        ].sample.call)
       end
       
       def domain_name
@@ -51,24 +46,17 @@
       end
       
       def ip_v4_address
-<<<<<<< HEAD
         ary = (2..254).to_a
-        [ary.rand,
-        ary.rand,
-        ary.rand,
-        ary.rand].join('.')
+        [ary.sample,
+        ary.sample,
+        ary.sample,
+        ary.sample].join('.')
       end
 
       def ip_v6_address
         @@ip_v6_space ||= (0..65535).to_a
-        container = (1..8).map{ |_| @@ip_v6_space.rand }
+        container = (1..8).map{ |_| @@ip_v6_space.sample }
         container.map{ |n| n.to_s(16) }.join(':')
-=======
-        [(0..255).to_a.sample,
-        (0..255).to_a.sample,
-        (0..255).to_a.sample,
-        (0..255).to_a.sample].join('.')
->>>>>>> b0fe05b8
       end
     end
   end
