# encoding: utf-8
module Faker
  class Internet < Base
    class << self
      @@tld_list = ['asia', 'be', 'biz', 'bz', 'ca', 'cc', 'co', 'com', 'es', 'in', 'info', 'it', 'me',
                    'mobi', 'name', 'net', 'nl', 'org', 'pro', 'tel', 'tv', 'tw', 'us', 'ws', 'xxx', 'com.au',
                    'com.br', 'uk', 'vc', 'at', 'de', 'desi', 'aero', 'example', 'sexy', 'mm-example', 'ruhr',
                    'dance', 'nu', 'global', 'tokyo', 'nyc', 'xyz', 'scot', 'quebec', 'cymru']
      def email(name = nil)
        [user_name(name), domain_name].join('@')
      end

      def free_email(name = nil)
        [user_name(name), fetch('internet.free_email')].join('@')
      end

      def safe_email(name = nil)
        [user_name(name), 'example.'+ %w[org com net].shuffle.first].join('@')
      end

      def user_name(specifier = nil, separators = %w(. _))
        with_locale(:en) do
          if specifier.kind_of? String
            return specifier.scan(/\w+/).shuffle.join(separators.sample).downcase
          elsif specifier.kind_of? Integer
            # If specifier is Integer and has large value, Argument error exception is raised to overcome memory full error
            raise ArgumentError, "Given argument is too large" if specifier > 10**6
            tries = 0 # Don't try forever in case we get something like 1_000_000.
            begin
              result = user_name nil, separators
              tries += 1
            end while result.length < specifier and tries < 7
            result = result * (specifier/result.length + 1) if specifier > 0
            return result
          elsif specifier.kind_of? Range
            tries = 0
            begin
              result = user_name specifier.min, separators
              tries += 1
            end while not specifier.include? result.length and tries < 7
            return result[0...specifier.max]
          end

          [
            Char.prepare(Name.first_name),
            [Name.first_name, Name.last_name].map{ |name|
              Char.prepare name
            }.join(separators.sample)
          ].sample
        end
      end

      def password(min_length = 8, max_length = 16, mix_case = true, special_chars = false)
        temp = Lorem.characters(min_length)
        diff_length = max_length - min_length
        if diff_length > 0
          diff_rand = rand(diff_length + 1)
          temp += Lorem.characters(diff_rand)
        end
        temp = temp[0..min_length] if min_length > 0

        if mix_case
          temp.chars.each_with_index do |char, index|
            temp[index] = char.upcase if index % 2 == 0
          end
        end

        if special_chars
          chars = %w(! @ # $ % ^ & *)
          Random.rand(min_length).times do |i|
            temp[i] = chars[Random.rand(chars.length)]
          end
        end

        return temp
      end

      def domain_name
        with_locale(:en) { [Char.prepare(domain_word), domain_suffix].join('.') }
      end


      def domain(options = {})
        length = 20
        tld = get_domain_tld(options)
        if tld.eql?('name')
          domain_prefix = options.key?(:prefix) ? options[:prefix] : 'nametld'
        else
          domain_prefix = options.key?(:prefix) ? options[:prefix] + '-' : ''
        end
        length = options[:length] if options.key?(:length)

        if options.key?(:format)
          case options[:format]
            # when 'timestamp', 'time' , 'time-stamp'
            #   d_name =
            when 'word', 'name', :word, :name
              d_name = Lorem.word
            when :idn, 'idn'
              if options.key?(:language)
                domain_prefix = domain_word(language: options[:language] )
              else
                puts 'In order to generate IDN domain, "language" option must be provided'
                fail
              end
          end
        else

        end
        d_name = Digest::MD5.hexdigest(DateTime.now.to_f.to_s + rand.to_s)[0..(length - domain_prefix.size)] unless d_name
        tld.eql?('name') ? "#{domain_prefix}.#{d_name}.#{tld}" : "#{domain_prefix}#{d_name}.#{tld}"
      end

      def fix_umlauts(string)
        Char.fix_umlauts string
      end

      def domain_word(options = {:charset => 'en'})
        if options.key?(:language)
          current_local = Faker::Config.locale unless options[:language].eql?(Faker::Config.locale)
<<<<<<< HEAD
        end
        Faker::Config.locale = charset if current_local

        if %w(uk ru).include? Config.locale
          word = Company.name.split(' ')[1]
        else
          word =  Company.name.split(' ').first
        end
=======
        end
        Faker::Config.locale = charset if current_local

        if %w(uk ru).include? Config.locale
          word = Company.name.split(' ')[1]
        else
          word =  Company.name.split(' ').first
        end
>>>>>>> f1993afd

        if options[:charset].eql?('en')
          word = Char.prepare word
          # elsif charset.eql?('local')
        end
        Faker::Config.locale = current_local if current_local
        word
      end

      def domain_suffix
        fetch('internet.domain_suffix')
      end

      def mac_address(prefix='')
        prefix_digits = prefix.split(':').map{ |d| d.to_i(16) }
        address_digits = (6 - prefix_digits.size).times.map{ rand(256) }
        (prefix_digits + address_digits).map{ |d| '%02x' % d }.join(':')
      end

      def ip_v4_address
        (1..4).map { rand(2..254) }.join('.')
      end

      def private_ip_v4_address
        is_private = private_net_checker
        addr = nil
        begin
          addr = ip_v4_address
        end while !is_private[addr]
        addr
      end

      def public_ip_v4_address
        is_private = private_net_checker
        addr = nil
        begin
          addr = ip_v4_address
        end while is_private[addr]
        addr
      end

      def private_nets_regex
        [
          /^10\./,
          /^127\./,
          /^169\.254\./,
          /^172\.(16|17|18|19|2\d|30|31)\./,
          /^192\.168\./
        ]
      end

      def private_net_checker
        lambda { |addr| private_nets_regex.any? { |net| net =~ addr } }
      end

      def ip_v4_address_abc
        ary = (2..254).to_a
        [(1..223).to_a.sample,
         ary.sample,
         ary.sample,
         ary.sample].join('.')
      end

      def public_ip_v4_address_abc
        private_nets = [
            /^10\./,
            /^127\./,
            /^169\.254\./,
            /^172\.(16|17|18|19|2\d|30|31)\./,
            /^192\.168\./
        ]

        is_private = lambda { |addr| private_nets.any? { |net| net =~ addr } }
        addr = nil
        begin
          addr = ip_v4_address_abc
        end while is_private[addr]
        addr
      end

<<<<<<< HEAD
=======
      def ip_v4_address_abc
        ary = (2..254).to_a
        [(1..223).to_a.sample,
         ary.sample,
         ary.sample,
         ary.sample].join('.')
      end

      def public_ip_v4_address_abc
        private_nets = [
            /^10\./,
            /^127\./,
            /^169\.254\./,
            /^172\.(16|17|18|19|2\d|30|31)\./,
            /^192\.168\./
        ]

        is_private = lambda { |addr| private_nets.any? { |net| net =~ addr } }
        addr = nil
        begin
          addr = ip_v4_address_abc
        end while is_private[addr]
        addr
      end

>>>>>>> f1993afd
      def ip_v4_cidr
        "#{ip_v4_address}/#{1 + rand(31)}"
      end

      def ip_v6_address
        (1..8).map { rand(65536).to_s(16) }.join(':')
      end

      def ip_v6_cidr
        "#{ip_v6_address}/#{1 + rand(127)}"
      end

      def url(host = domain_name, path = "/#{user_name}")
        "http://#{host}#{path}"
      end

      def slug(words = nil, glue = nil)
        glue ||= %w[- _ .].sample
        (words || Faker::Lorem::words(2).join(' ')).gsub(' ', glue).downcase
      end

      def device_token
        rand(16 ** 64).to_s(16).rjust(64, '0').chars.to_a.shuffle.join
      end

      private

      def get_domain_tld(options)
        if options.key?(:tld)
          tld = options[:tld]
        elsif options.key?(:gtld)
          tld = options[:gtld]
          if options.key?(:cctld)
            tld << '.' + options[:cctld]
          end
        elsif options.key?(:cctld)
          tld = options[:cctld]
        else
          tld = @@tld_list.sample
        end
        tld
      end
    end
  end
end<|MERGE_RESOLUTION|>--- conflicted
+++ resolved
@@ -118,7 +118,6 @@
       def domain_word(options = {:charset => 'en'})
         if options.key?(:language)
           current_local = Faker::Config.locale unless options[:language].eql?(Faker::Config.locale)
-<<<<<<< HEAD
         end
         Faker::Config.locale = charset if current_local
 
@@ -127,16 +126,6 @@
         else
           word =  Company.name.split(' ').first
         end
-=======
-        end
-        Faker::Config.locale = charset if current_local
-
-        if %w(uk ru).include? Config.locale
-          word = Company.name.split(' ')[1]
-        else
-          word =  Company.name.split(' ').first
-        end
->>>>>>> f1993afd
 
         if options[:charset].eql?('en')
           word = Char.prepare word
@@ -217,34 +206,6 @@
         addr
       end
 
-<<<<<<< HEAD
-=======
-      def ip_v4_address_abc
-        ary = (2..254).to_a
-        [(1..223).to_a.sample,
-         ary.sample,
-         ary.sample,
-         ary.sample].join('.')
-      end
-
-      def public_ip_v4_address_abc
-        private_nets = [
-            /^10\./,
-            /^127\./,
-            /^169\.254\./,
-            /^172\.(16|17|18|19|2\d|30|31)\./,
-            /^192\.168\./
-        ]
-
-        is_private = lambda { |addr| private_nets.any? { |net| net =~ addr } }
-        addr = nil
-        begin
-          addr = ip_v4_address_abc
-        end while is_private[addr]
-        addr
-      end
-
->>>>>>> f1993afd
       def ip_v4_cidr
         "#{ip_v4_address}/#{1 + rand(31)}"
       end
