# encoding: utf-8
module Faker
  class Internet < Base
    class << self
      @@tld_list = ['asia', 'be', 'biz', 'bz', 'ca', 'cc', 'co', 'com', 'es', 'in', 'info', 'it', 'me',
                    'mobi', 'name', 'net', 'nl', 'org', 'pro', 'tel', 'tv', 'tw', 'us', 'ws', 'xxx', 'com.au',
                    'com.br', 'uk', 'vc', 'at', 'de', 'desi', 'aero', 'example', 'sexy', 'mm-example', 'ruhr',
                    'dance', 'nu', 'global', 'tokyo', 'nyc', 'xyz', 'scot', 'quebec', 'cymru']
      def email(name = nil)
        [user_name(name), domain_name].join('@')
      end

      def free_email(name = nil)
        [user_name(name), fetch('internet.free_email')].join('@')
      end

      def safe_email(name = nil)
        [user_name(name), 'example.'+ %w[org com net].shuffle.first].join('@')
      end

      def user_name(specifier = nil, separators = %w(. _))
        with_locale(:en) do
          if specifier.kind_of? String
            return specifier.scan(/\w+/).shuffle.join(separators.sample).downcase
          elsif specifier.kind_of? Integer
            # If specifier is Integer and has large value, Argument error exception is raised to overcome memory full error 
            raise ArgumentError, "Given argument is too large" if specifier > 10**6
            tries = 0 # Don't try forever in case we get something like 1_000_000.
            begin
              result = user_name nil, separators
              tries += 1
            end while result.length < specifier and tries < 7
            result = result * (specifier/result.length + 1) if specifier > 0
            return result
          elsif specifier.kind_of? Range
            tries = 0
            begin
              result = user_name specifier.min, separators
              tries += 1
            end while not specifier.include? result.length and tries < 7
            return result[0...specifier.max]
          end

          [
            Char.prepare(Name.first_name),
            [Name.first_name, Name.last_name].map{ |name|
              Char.prepare name
            }.join(separators.sample)
          ].sample
        end
      end

      def password(min_length = 8, max_length = 16, mix_case = true, special_chars = false)
        temp = Lorem.characters(min_length)
        diff_length = max_length - min_length
        if diff_length > 0
          diff_rand = rand(diff_length + 1)
          temp += Lorem.characters(diff_rand)
        end
        temp = temp[0..min_length] if min_length > 0

        if mix_case
          temp.chars.each_with_index do |char, index|
            temp[index] = char.upcase if index % 2 == 0
          end
        end

        if special_chars
          chars = %w(! @ # $ % ^ & *)
          Random.rand(min_length).times do |i|
            temp[i] = chars[Random.rand(chars.length)]
          end
        end

        return temp
      end

      def domain_name
        with_locale(:en) { [Char.prepare(domain_word), domain_suffix].join('.') }
      end


      def domain(options = {})
        length = 20
        tld = get_domain_tld(options)
        if tld.eql?('name')
          domain_prefix = options.key?(:prefix) ? options[:prefix] : 'nametld'
        else
          domain_prefix = options.key?(:prefix) ? options[:prefix] + '-' : ''
        end
        length = options[:length] if options.key?(:length)

        if options.key?(:format)
          case options[:format]
            # when 'timestamp', 'time' , 'time-stamp'
            #   d_name =
            when 'word', 'name', :word, :name
              d_name = Lorem.word
            when :idn, 'idn'
              if options.key?(:language)
                domain_prefix = domain_word(language: options[:language] )
              else
                puts 'In order to generate IDN domain, "language" option must be provided'
                fail
              end
          end
        else

        end
        d_name = Digest::MD5.hexdigest(DateTime.now.to_f.to_s + rand.to_s)[0..(length - domain_prefix.size)] unless d_name
        tld.eql?('name') ? "#{domain_prefix}.#{d_name}.#{tld}" : "#{domain_prefix}#{d_name}.#{tld}"
      end

      def fix_umlauts(string)
        Char.fix_umlauts string
      end

      def domain_word(options = {:charset => 'en'})
        if options.key?(:language)
          current_local = Faker::Config.locale unless options[:language].eql?(Faker::Config.locale)
<<<<<<< HEAD
        end
        Faker::Config.locale = charset if current_local

        if %w(uk ru).include? Config.locale
          word = Company.name.split(' ')[1]
        else
          word =  Company.name.split(' ').first
        end

        if options[:charset].eql?('en')
          word = Char.prepare word
          # elsif charset.eql?('local')
        end
=======
        end
        Faker::Config.locale = charset if current_local

        if %w(uk ru).include? Config.locale
          word = Company.name.split(' ')[1]
        else
          word =  Company.name.split(' ').first
        end

        if options[:charset].eql?('en')
          word = Char.prepare word
          # elsif charset.eql?('local')
        end
>>>>>>> 07b0a2a2
        Faker::Config.locale = current_local if current_local
        word
      end

      def domain_suffix
        fetch('internet.domain_suffix')
      end

      def mac_address(prefix='')
        prefix_digits = prefix.split(':').map{ |d| d.to_i(16) }
        address_digits = (6 - prefix_digits.size).times.map{ rand(256) }
        (prefix_digits + address_digits).map{ |d| '%02x' % d }.join(':')
      end

      def ip_v4_address
        (1..4).map { rand(2..254) }.join('.')
      end

      def private_ip_v4_address
        is_private = private_net_checker
        addr = nil
        begin
          addr = ip_v4_address
        end while !is_private[addr]
        addr
      end

      def public_ip_v4_address
        is_private = private_net_checker
        addr = nil
        begin
          addr = ip_v4_address
        end while is_private[addr]
        addr
      end

      def private_nets_regex
        [
          /^10\./,
          /^127\./,
          /^169\.254\./,
          /^172\.(16|17|18|19|2\d|30|31)\./,
          /^192\.168\./
        ]
      end

      def private_net_checker
        lambda { |addr| private_nets_regex.any? { |net| net =~ addr } }
      end

      def ip_v4_address_abc
        ary = (2..254).to_a
        [(1..223).to_a.sample,
         ary.sample,
         ary.sample,
         ary.sample].join('.')
      end

      def public_ip_v4_address_abc
        private_nets = [
            /^10\./,
            /^127\./,
            /^169\.254\./,
            /^172\.(16|17|18|19|2\d|30|31)\./,
            /^192\.168\./
        ]

        is_private = lambda { |addr| private_nets.any? { |net| net =~ addr } }
        addr = nil
        begin
          addr = ip_v4_address_abc
        end while is_private[addr]
        addr
      end

      def ip_v4_address_abc
        ary = (2..254).to_a
        [(1..223).to_a.sample,
         ary.sample,
         ary.sample,
         ary.sample].join('.')
      end

      def public_ip_v4_address_abc
        private_nets = [
            /^10\./,
            /^127\./,
            /^169\.254\./,
            /^172\.(16|17|18|19|2\d|30|31)\./,
            /^192\.168\./
        ]

        is_private = lambda { |addr| private_nets.any? { |net| net =~ addr } }
        addr = nil
        begin
          addr = ip_v4_address_abc
        end while is_private[addr]
        addr
      end

      def ip_v4_cidr
        "#{ip_v4_address}/#{1 + rand(31)}"
      end

      def ip_v6_address
        (1..8).map { rand(65536).to_s(16) }.join(':')
      end

      def ip_v6_cidr
        "#{ip_v6_address}/#{1 + rand(127)}"
      end

      def url(host = domain_name, path = "/#{user_name}")
        "http://#{host}#{path}"
      end

      def slug(words = nil, glue = nil)
        glue ||= %w[- _ .].sample
        (words || Faker::Lorem::words(2).join(' ')).gsub(' ', glue).downcase
      end

      def device_token
        rand(16 ** 64).to_s(16).rjust(64, '0').chars.to_a.shuffle.join
      end

      private

      def get_domain_tld(options)
        if options.key?(:tld)
          tld = options[:tld]
        elsif options.key?(:gtld)
          tld = options[:gtld]
          if options.key?(:cctld)
            tld << '.' + options[:cctld]
          end
        elsif options.key?(:cctld)
          tld = options[:cctld]
        else
          tld = @@tld_list.sample
        end
        tld
      end
    end
  end
end<|MERGE_RESOLUTION|>--- conflicted
+++ resolved
@@ -23,7 +23,7 @@
           if specifier.kind_of? String
             return specifier.scan(/\w+/).shuffle.join(separators.sample).downcase
           elsif specifier.kind_of? Integer
-            # If specifier is Integer and has large value, Argument error exception is raised to overcome memory full error 
+            # If specifier is Integer and has large value, Argument error exception is raised to overcome memory full error
             raise ArgumentError, "Given argument is too large" if specifier > 10**6
             tries = 0 # Don't try forever in case we get something like 1_000_000.
             begin
@@ -118,7 +118,6 @@
       def domain_word(options = {:charset => 'en'})
         if options.key?(:language)
           current_local = Faker::Config.locale unless options[:language].eql?(Faker::Config.locale)
-<<<<<<< HEAD
         end
         Faker::Config.locale = charset if current_local
 
@@ -132,21 +131,6 @@
           word = Char.prepare word
           # elsif charset.eql?('local')
         end
-=======
-        end
-        Faker::Config.locale = charset if current_local
-
-        if %w(uk ru).include? Config.locale
-          word = Company.name.split(' ')[1]
-        else
-          word =  Company.name.split(' ').first
-        end
-
-        if options[:charset].eql?('en')
-          word = Char.prepare word
-          # elsif charset.eql?('local')
-        end
->>>>>>> 07b0a2a2
         Faker::Config.locale = current_local if current_local
         word
       end
