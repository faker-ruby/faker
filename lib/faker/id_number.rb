module Faker
  class IDNumber < Base
<<<<<<< HEAD
    CHECKS = 'TRWAGMYFPDXBNJZSQVHLCKE'.freeze
=======
>>>>>>> cc15d17d
    INVALID_SSN = [
      /0{3}-\d{2}-\d{4}/,
      /\d{3}-0{2}-\d{4}/,
      /\d{3}-\d{2}-0{4}/,
      /666-\d{2}-\d{4}/,
      /9\d{2}-\d{2}-\d{4}/
<<<<<<< HEAD
    ]
=======
    ].freeze
>>>>>>> cc15d17d

    class << self
      def valid
        _translate('valid')
      end

      def invalid
        _translate('invalid')
      end

      def ssn_valid
        ssn = regexify(/[0-8]\d{2}-\d{2}-\d{4}/)
        # We could still have all 0s in one segment or another
        INVALID_SSN.any? { |regex| regex =~ ssn } ? ssn_valid : ssn
      end

      def spanish_citizen_number
        num = Faker::Number.number(8)
        mod = num.to_i % 23
        check = CHECKS[mod]
        "#{num}-#{check}"
      end

      def spanish_foreign_citizen_number
        code = "XYZ"
        digits = Faker::Number.number(7)
        prefix = code[rand(code.length)]
        prefix_val = "XYZ".index(prefix).to_s
        mod = ("#{prefix_val}#{digits.to_s}").to_i % 23
        check = CHECKS[mod]
        "#{prefix}-#{digits}-#{check}"
      end

      private

      def _translate(key)
        parse("id_number.#{key}")
      end
    end
  end
end<|MERGE_RESOLUTION|>--- conflicted
+++ resolved
@@ -1,20 +1,13 @@
 module Faker
   class IDNumber < Base
-<<<<<<< HEAD
     CHECKS = 'TRWAGMYFPDXBNJZSQVHLCKE'.freeze
-=======
->>>>>>> cc15d17d
     INVALID_SSN = [
       /0{3}-\d{2}-\d{4}/,
       /\d{3}-0{2}-\d{4}/,
       /\d{3}-\d{2}-0{4}/,
       /666-\d{2}-\d{4}/,
       /9\d{2}-\d{2}-\d{4}/
-<<<<<<< HEAD
-    ]
-=======
     ].freeze
->>>>>>> cc15d17d
 
     class << self
       def valid
