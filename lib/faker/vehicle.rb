module Faker
  class Vehicle < Base
    flexible :vehicle

<<<<<<< HEAD
    VIN_REGEX = /^[A-HJ-NPRS-Z0-9]{8}$/
    VIN_LETTERS = 'ABCDEFGHJKLMNPRSTUVWXYZ'.freeze
    VIN_MAP = '12345678123457923456789'.freeze
    VIN_WEIGHTS = [8, 7, 6, 5, 4, 3, 2, 10, 0, 9, 8, 7, 6, 5, 4, 3, 2].freeze
    MILEAGE_MIN = 10_000
    MILEAGE_MAX = 90_000

    class << self
      def vin(number = nil)
        first_eight = first_eight(number)
        last_eight = last_eight(number)
        check_digit = calculate_vin_check_digit(first_eight + '0' + last_eight).to_s
        first_eight + check_digit + last_eight
      end

      def manufacture
        fetch('vehicle.manufacture')
      end
=======
    VIN_CHARS = '0123456789.ABCDEFGH..JKLMN.P.R..STUVWXYZ'.freeze
    VIN_MAP = '0123456789X'.freeze
    VIN_WEIGHTS = '8765432X098765432'.freeze

    class << self
      # ISO 3779
      def vin
        _, wmi, wmi_ext = sample(fetch_all('vehicle.manufacture'))

        c = VIN_CHARS.split('').reject { |n| n == '.' }
        vehicle_identification_number = wmi.split('').concat(Array.new(14) { sample(c) })
        (12..14).to_a.each_with_index { |n, i| vehicle_identification_number[n] = wmi_ext[i] } unless wmi_ext.nil?
        vehicle_identification_number[10] = fetch('vehicle.year')
        vehicle_identification_number[8] = vin_checksum(vehicle_identification_number)
>>>>>>> a7c03e67

      alias make manufacture

      def color
        fetch('vehicle.colors')
      end

      def transmission
        fetch('vehicle.transmissions')
      end

<<<<<<< HEAD
      def drive_type
        fetch('vehicle.drive_types')
      end

      def fuel_type
        fetch('vehicle.fuel_types')
      end

      def style
        fetch('vehicle.styles')
=======
      def mileage
        rand_in_range(10_000, 90_000)
      end

      def year
        rand_in_range(2005, ::Time.now.year)
      end

      def make
        fetch('vehicle.makes')
      end

      def model(make_of_model = '')
        return fetch("vehicle.models_by_make.#{make}") if make_of_model.empty?
        fetch("vehicle.models_by_make.#{make_of_model}")
      end

      def make_and_model
        m = make
        "#{m} #{model(m)}"
      end

      def style
        fetch('vehicle.styles')
      end

      def color
        fetch('vehicle.colors')
      end

      def transmission
        fetch('vehicle.transmissions')
      end

      def drive_type
        fetch('vehicle.drive_types')
      end

      def fuel_type
        fetch('vehicle.fuel_types')
      end

      def door_count
        "#{fetch('vehicle.door_count')} #{fetch('vehicle.door')}"
      end

      def car_type
        fetch('vehicle.car_types')
      end

      def engine
        "#{fetch('vehicle.engine_size')} #{fetch('vehicle.cylinder_engine')}"
      end
      alias engine_size engine

      def car_options
        Array.new(rand(5...10)) { fetch('vehicle.car_options') }
      end

      def standard_specs
        Array.new(rand(5...10)) { fetch('vehicle.standard_specs') }
      end

      private

      def calculate_vin_weight(character, idx)
        (VIN_CHARS.index(character) % 10) * VIN_MAP.index(VIN_WEIGHTS[idx])
>>>>>>> a7c03e67
      end

      def car_type
        fetch('vehicle.car_types')
      end

      def car_options(min = 5, max = 10)
        options = fetch_all('vehicle.car_options')
        Array.new(rand_in_range(min, max)) { sample(options) }
      end

      def standard_specs(min = 5, max = 10)
        specs = fetch_all('vehicle.standard_specs')
        Array.new(rand_in_range(min, max)) { sample(specs) }
      end

      def doors
        sample(fetch_all('vehicle.doors'))
      end

      alias door_count doors

      def engine_size
        sample(fetch_all('vehicle.engine_sizes'))
      end
<<<<<<< HEAD

      alias engine engine_size

      def year
        Faker::Time.backward(rand_in_range(365, 5475), :all, '%Y')
      end

      def mileage(min = MILEAGE_MIN, max = MILEAGE_MAX)
        rand_in_range(min, max)
      end

      alias kilometrage mileage

      def license_plate(state_abreviation = nil)
        if state_abreviation.nil?
          return regexify(bothify(fetch('vehicle.license_plate')))
        end
        key = 'vehicle.license_plate_by_state.' + state_abreviation
        regexify(bothify(fetch(key)))
      end

      private

      def first_eight(number)
        return number[0...8] unless number.nil?
        regexify(VIN_REGEX)
      end

      def last_eight(number)
        return number[0...8] unless number.nil?
        regexify(VIN_REGEX)
      end

      def calculate_vin_check_digit(vin)
        sum = 0
        vin.each_char.with_index do |c, i|
          n = vin_char_to_number(c).to_i
          weight = VIN_WEIGHTS[i]
          sum += weight * n
        end
        mod = sum % 11
        mod == 10 ? 'X' : mod
      end

      def vin_char_to_number(char)
        index = VIN_LETTERS.split('').index(char)
        return char.to_i if index.nil?
        VIN_MAP[index]
      end
=======
>>>>>>> a7c03e67
    end
  end
end<|MERGE_RESOLUTION|>--- conflicted
+++ resolved
@@ -2,7 +2,6 @@
   class Vehicle < Base
     flexible :vehicle
 
-<<<<<<< HEAD
     VIN_REGEX = /^[A-HJ-NPRS-Z0-9]{8}$/
     VIN_LETTERS = 'ABCDEFGHJKLMNPRSTUVWXYZ'.freeze
     VIN_MAP = '12345678123457923456789'.freeze
@@ -20,52 +19,6 @@
 
       def manufacture
         fetch('vehicle.manufacture')
-      end
-=======
-    VIN_CHARS = '0123456789.ABCDEFGH..JKLMN.P.R..STUVWXYZ'.freeze
-    VIN_MAP = '0123456789X'.freeze
-    VIN_WEIGHTS = '8765432X098765432'.freeze
-
-    class << self
-      # ISO 3779
-      def vin
-        _, wmi, wmi_ext = sample(fetch_all('vehicle.manufacture'))
-
-        c = VIN_CHARS.split('').reject { |n| n == '.' }
-        vehicle_identification_number = wmi.split('').concat(Array.new(14) { sample(c) })
-        (12..14).to_a.each_with_index { |n, i| vehicle_identification_number[n] = wmi_ext[i] } unless wmi_ext.nil?
-        vehicle_identification_number[10] = fetch('vehicle.year')
-        vehicle_identification_number[8] = vin_checksum(vehicle_identification_number)
->>>>>>> a7c03e67
-
-      alias make manufacture
-
-      def color
-        fetch('vehicle.colors')
-      end
-
-      def transmission
-        fetch('vehicle.transmissions')
-      end
-
-<<<<<<< HEAD
-      def drive_type
-        fetch('vehicle.drive_types')
-      end
-
-      def fuel_type
-        fetch('vehicle.fuel_types')
-      end
-
-      def style
-        fetch('vehicle.styles')
-=======
-      def mileage
-        rand_in_range(10_000, 90_000)
-      end
-
-      def year
-        rand_in_range(2005, ::Time.now.year)
       end
 
       def make
@@ -102,17 +55,14 @@
         fetch('vehicle.fuel_types')
       end
 
-      def door_count
-        "#{fetch('vehicle.door_count')} #{fetch('vehicle.door')}"
-      end
-
       def car_type
         fetch('vehicle.car_types')
       end
 
       def engine
-        "#{fetch('vehicle.engine_size')} #{fetch('vehicle.cylinder_engine')}"
+        "#{sample(fetch_all('vehicle.doors'))} #{fetch('vehicle.cylinder_engine')}"
       end
+
       alias engine_size engine
 
       def car_options
@@ -123,42 +73,14 @@
         Array.new(rand(5...10)) { fetch('vehicle.standard_specs') }
       end
 
-      private
-
-      def calculate_vin_weight(character, idx)
-        (VIN_CHARS.index(character) % 10) * VIN_MAP.index(VIN_WEIGHTS[idx])
->>>>>>> a7c03e67
-      end
-
-      def car_type
-        fetch('vehicle.car_types')
-      end
-
-      def car_options(min = 5, max = 10)
-        options = fetch_all('vehicle.car_options')
-        Array.new(rand_in_range(min, max)) { sample(options) }
-      end
-
-      def standard_specs(min = 5, max = 10)
-        specs = fetch_all('vehicle.standard_specs')
-        Array.new(rand_in_range(min, max)) { sample(specs) }
-      end
-
       def doors
         sample(fetch_all('vehicle.doors'))
       end
 
       alias door_count doors
 
-      def engine_size
-        sample(fetch_all('vehicle.engine_sizes'))
-      end
-<<<<<<< HEAD
-
-      alias engine engine_size
-
       def year
-        Faker::Time.backward(rand_in_range(365, 5475), :all, '%Y')
+        Faker::Time.backward(rand_in_range(365, 5475), :all, '%Y').to_i
       end
 
       def mileage(min = MILEAGE_MIN, max = MILEAGE_MAX)
@@ -167,8 +89,8 @@
 
       alias kilometrage mileage
 
-      def license_plate(state_abreviation = nil)
-        if state_abreviation.nil?
+      def license_plate(state_abreviation = '')
+        if state_abreviation.empty?
           return regexify(bothify(fetch('vehicle.license_plate')))
         end
         key = 'vehicle.license_plate_by_state.' + state_abreviation
@@ -203,8 +125,6 @@
         return char.to_i if index.nil?
         VIN_MAP[index]
       end
-=======
->>>>>>> a7c03e67
     end
   end
 end