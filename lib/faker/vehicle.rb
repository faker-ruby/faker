--- conflicted
+++ resolved
@@ -4,13 +4,9 @@
   class Vehicle < Base
     flexible :vehicle
 
-<<<<<<< HEAD
-    VIN_CHARS = '0123456789.ABCDEFGH..JKLMN.P.R..STUVWXYZ'
-=======
     MILEAGE_MIN = 10_000
     MILEAGE_MAX = 90_000
     VIN_LETTERS = 'ABCDEFGHJKLMNPRSTUVWXYZ'
->>>>>>> a66c1b3f
     VIN_MAP = '0123456789X'
     VIN_WEIGHTS = '8765432X098765432'
     VIN_REGEX = /^[A-Z0-9]{3}[A-Z0-9]{5}[A-Z0-9]{1}[A-Z0-9]{1}[A-Z0-0]{1}[A-Z0-9]{1}\d{5}$/
