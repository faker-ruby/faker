# frozen_string_literal: true

module Faker
  class Vehicle < Base
    flexible :vehicle

<<<<<<< HEAD
    VIN_REGEX = /^[A-HJ-NPRS-Z0-9]{8}$/
    VIN_LETTERS = 'ABCDEFGHJKLMNPRSTUVWXYZ'.freeze
    VIN_MAP = '12345678123457923456789'.freeze
    VIN_WEIGHTS = [8, 7, 6, 5, 4, 3, 2, 10, 0, 9, 8, 7, 6, 5, 4, 3, 2].freeze
    MILEAGE_MIN = 10_000
    MILEAGE_MAX = 90_000
=======
    VIN_CHARS = '0123456789.ABCDEFGH..JKLMN.P.R..STUVWXYZ'
    VIN_MAP = '0123456789X'
    VIN_WEIGHTS = '8765432X098765432'
>>>>>>> 166417af

    class << self
      def vin(number = nil)
        first_eight = first_eight(number)
        last_eight = last_eight(number)
        check_digit = calculate_vin_check_digit(first_eight + '0' + last_eight).to_s
        first_eight + check_digit + last_eight
      end

      def manufacture
        fetch('vehicle.manufacture')
      end

      def make
        fetch('vehicle.makes')
      end

      def model(make_of_model = '')
        return fetch("vehicle.models_by_make.#{make}") if make_of_model.empty?
        fetch("vehicle.models_by_make.#{make_of_model}")
      end

      def make_and_model
        m = make
        "#{m} #{model(m)}"
      end

      def style
        fetch('vehicle.styles')
      end

      def color
        fetch('vehicle.colors')
      end

      def transmission
        fetch('vehicle.transmissions')
      end

      def drive_type
        fetch('vehicle.drive_types')
      end

      def fuel_type
        fetch('vehicle.fuel_types')
      end

      def car_type
        fetch('vehicle.car_types')
      end

      def engine
        "#{sample(fetch_all('vehicle.doors'))} #{fetch('vehicle.cylinder_engine')}"
      end

      alias engine_size engine

      def car_options
        Array.new(rand(5...10)) { fetch('vehicle.car_options') }
      end

      def standard_specs
        Array.new(rand(5...10)) { fetch('vehicle.standard_specs') }
      end

      def doors
        sample(fetch_all('vehicle.doors'))
      end

      alias door_count doors

      def year
        Faker::Time.backward(rand_in_range(365, 5475), :all, '%Y').to_i
      end

      def mileage(min = MILEAGE_MIN, max = MILEAGE_MAX)
        rand_in_range(min, max)
      end

      alias kilometrage mileage

      def license_plate(state_abreviation = '')
        if state_abreviation.empty?
          return regexify(bothify(fetch('vehicle.license_plate')))
        end
        key = 'vehicle.license_plate_by_state.' + state_abreviation
        regexify(bothify(fetch(key)))
      end

      private

      def first_eight(number)
        return number[0...8] unless number.nil?
        regexify(VIN_REGEX)
      end

      def last_eight(number)
        return number[0...8] unless number.nil?
        regexify(VIN_REGEX)
      end

      def calculate_vin_check_digit(vin)
        sum = 0
        vin.each_char.with_index do |c, i|
          n = vin_char_to_number(c).to_i
          weight = VIN_WEIGHTS[i]
          sum += weight * n
        end
        mod = sum % 11
        mod == 10 ? 'X' : mod
      end

      def vin_char_to_number(char)
        index = VIN_LETTERS.split('').index(char)
        return char.to_i if index.nil?
        VIN_MAP[index]
      end
    end
  end
end<|MERGE_RESOLUTION|>--- conflicted
+++ resolved
@@ -4,18 +4,9 @@
   class Vehicle < Base
     flexible :vehicle
 
-<<<<<<< HEAD
-    VIN_REGEX = /^[A-HJ-NPRS-Z0-9]{8}$/
-    VIN_LETTERS = 'ABCDEFGHJKLMNPRSTUVWXYZ'.freeze
-    VIN_MAP = '12345678123457923456789'.freeze
-    VIN_WEIGHTS = [8, 7, 6, 5, 4, 3, 2, 10, 0, 9, 8, 7, 6, 5, 4, 3, 2].freeze
-    MILEAGE_MIN = 10_000
-    MILEAGE_MAX = 90_000
-=======
     VIN_CHARS = '0123456789.ABCDEFGH..JKLMN.P.R..STUVWXYZ'
     VIN_MAP = '0123456789X'
     VIN_WEIGHTS = '8765432X098765432'
->>>>>>> 166417af
 
     class << self
       def vin(number = nil)
