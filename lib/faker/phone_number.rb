module Faker
  class PhoneNumber < Base
    class << self
      def phone_number
        parse('phone_number.formats')
      end

      def cell_phone
        parse('cell_phone.formats')
      end

<<<<<<< HEAD
      def area_code
        begin
          numerify(fetch('phone_number.area_code'))
        rescue I18n::MissingTranslationData
          nil
        end
      end

      def exchange_code
        begin
          numerify(fetch('phone_number.exchange_code'))
        rescue I18n::MissingTranslationData
          nil
        end
      end

=======
      # US and Canada only
      def area_code
        fetch('phone_number.area_code')
      rescue I18n::MissingTranslationData
        nil
      end

      # US and Canada only
      def exchange_code
        fetch('phone_number.exchange_code')
      rescue I18n::MissingTranslationData
        nil
      end

      # US and Canada only
>>>>>>> 26048ab1
      # Can be used for both extensions and last four digits of phone number.
      # Since extensions can be of variable length, this method taks a length parameter
      def subscriber_number(length = 4)
        rand.to_s[2..(1 + length)]
      end

      alias extension subscriber_number
    end
  end
end<|MERGE_RESOLUTION|>--- conflicted
+++ resolved
@@ -9,24 +9,6 @@
         parse('cell_phone.formats')
       end
 
-<<<<<<< HEAD
-      def area_code
-        begin
-          numerify(fetch('phone_number.area_code'))
-        rescue I18n::MissingTranslationData
-          nil
-        end
-      end
-
-      def exchange_code
-        begin
-          numerify(fetch('phone_number.exchange_code'))
-        rescue I18n::MissingTranslationData
-          nil
-        end
-      end
-
-=======
       # US and Canada only
       def area_code
         fetch('phone_number.area_code')
@@ -42,7 +24,6 @@
       end
 
       # US and Canada only
->>>>>>> 26048ab1
       # Can be used for both extensions and last four digits of phone number.
       # Since extensions can be of variable length, this method taks a length parameter
       def subscriber_number(length = 4)
