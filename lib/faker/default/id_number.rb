--- conflicted
+++ resolved
@@ -220,27 +220,6 @@
       end
 
       ##
-<<<<<<< HEAD
-      # Produces a random French social security number (INSEE number).
-      #
-      # @return [String]
-      #
-      # @example
-      #   Faker::IDNumber.french_insee_number #=> "53290236-H"
-      #
-      # @faker.version next
-      def french_insee_number
-        num = [
-          [1, 2].sample(random: Faker::Config.random), # gender
-          Faker::Number.between(from: 0, to: 99).to_s.rjust(2, '0'), # year of birth
-          Faker::Number.between(from: 1, to: 12).to_s.rjust(2, '0'), # month of birth
-          Faker::Number.number(digits: 5), # place of birth
-          Faker::Number.number(digits: 3) # order number
-        ].join
-        mod = num.to_i % 97
-        check = (97 - mod).to_s.rjust(2, '0')
-        "#{num}#{check}"
-=======
       # Produces a random Danish ID Number (CPR number).
       # CPR number is 10 digits. Digit 1-6 is the birthdate (format "DDMMYY").
       # Digit 7-10 is a sequence number.
@@ -282,7 +261,27 @@
           Faker::Number.number(digits: 2),
           gender_digit
         ].join
->>>>>>> 15a8bc35
+
+      ##
+      # Produces a random French social security number (INSEE number).
+      #
+      # @return [String]
+      #
+      # @example
+      #   Faker::IDNumber.french_insee_number #=> "53290236-H"
+      #
+      # @faker.version next
+      def french_insee_number
+        num = [
+          [1, 2].sample(random: Faker::Config.random), # gender
+          Faker::Number.between(from: 0, to: 99).to_s.rjust(2, '0'), # year of birth
+          Faker::Number.between(from: 1, to: 12).to_s.rjust(2, '0'), # month of birth
+          Faker::Number.number(digits: 5), # place of birth
+          Faker::Number.number(digits: 3) # order number
+        ].join
+        mod = num.to_i % 97
+        check = (97 - mod).to_s.rjust(2, '0')
+        "#{num}#{check}"
       end
 
       private
