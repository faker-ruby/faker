# frozen_string_literal: true

module Faker
  class Internet < Base
    class << self
      ##
      # Returns the email address
      #
      # @return [String]
      #
      # @param name [String]
      # @param separators [Array]
      # @param domain [String]
      #
      # @example
      #   Faker::Internet.email                                                           #=> "samsmith@faker.com"
      #   Faker::Internet.email(name: 'smith')                                            #=> "smith@faker.com"
      #   Faker::Internet.email(name: 'sam smith', separators: ['-'])                     #=> "sam-smith@faker.com"
      #   Faker::Internet.email(name: 'sam smith', separators: ['-'], domain: 'gmail')    #=> "sam-smith@gmail.com"
      def email(legacy_name = NOT_GIVEN, legacy_separators = NOT_GIVEN, name: nil, separators: nil, domain: nil)
        warn_for_deprecated_arguments do |keywords|
          keywords << :name if legacy_name != NOT_GIVEN
          keywords << :separators if legacy_separators != NOT_GIVEN
        end

        local_part = if separators
                       username(specifier: name, separators: separators)
                     else
                       username(specifier: name)
                     end

        sanitized_local_part = sanitize_email_local_part(local_part)
        construct_email(sanitized_local_part, domain_name(domain: domain))
      end

      ##
      # Returns the email address with doamin either gmail.com, yahoo.com or hotmail.com
      #
      # @return [String]
      #
      # @param name [String]
      #
      # @example
      #   Faker::Internet.free_email                                                           #=> "samsmith@gmail.com"
      #   Faker::Internet.free_email(name: 'smith')                                            #=> "smith@yahoo.com"
      def free_email(legacy_name = NOT_GIVEN, name: nil)
        warn_for_deprecated_arguments do |keywords|
          keywords << :name if legacy_name != NOT_GIVEN
        end

        construct_email(
          sanitize_email_local_part(username(specifier: name)),
          fetch('internet.free_email')
        )
      end

      ##
      # Returns the email address with fixed domain name as 'example'
      #
      # @return [String]
      #
      # @param name [String]
      #
      # @example
      #   Faker::Internet.safe_email                                                           #=> "samsmith@example.com"
      #   Faker::Internet.safe_email(name: 'smith')                                            #=> "smith@example.net"
      def safe_email(legacy_name = NOT_GIVEN, name: nil)
        warn_for_deprecated_arguments do |keywords|
          keywords << :name if legacy_name != NOT_GIVEN
        end

        construct_email(
          sanitize_email_local_part(username(specifier: name)),
          "example.#{sample(%w[org com net])}"
        )
      end

      ##
      # Returns the username
      #
      # @return [String]
      #
      # @param specifier [Integer, Range] When int value passed it returns the username longer than specifier. Max value can be 10^6
      # @param separator [Array]
      #
      # @wxample
      #   Faker::Internet.username(specifier: 10)                     #=> "lulu.goodwin"
      #   Faker::Internet.username(specifier: 5..10)                  #=> "morris"
      #   Faker::Internet.username(specifier: 5..10)                  #=> "berryberry"
      #   Faker::Internet.username(specifier: 20, separators: ['-'])  #=> "nikki_sawaynnikki_saway"
      def username(legacy_specifier = NOT_GIVEN, legacy_separators = NOT_GIVEN, specifier: nil, separators: %w[. _])
        warn_for_deprecated_arguments do |keywords|
          keywords << :specifier if legacy_specifier != NOT_GIVEN
          keywords << :separators if legacy_separators != NOT_GIVEN
        end

        with_locale(:en) do
          return shuffle(specifier.scan(/[[:word:]]+/)).join(sample(separators)).downcase if specifier.respond_to?(:scan)

          case specifier
          when Integer
            # If specifier is Integer and has large value, Argument error exception is raised to overcome memory full error
            raise ArgumentError, 'Given argument is too large' if specifier > 10**6

            tries = 0 # Don't try forever in case we get something like 1_000_000.
            result = nil
            loop do
              result = username(specifier: nil, separators: separators)
              tries += 1
              break unless result.length < specifier && tries < 7
            end
            return result * (specifier / result.length + 1) if specifier.positive?
          when Range
            tries = 0
            result = nil
            loop do
              result = username(specifier: specifier.min, separators: separators)
              tries += 1
              break unless !specifier.include?(result.length) && tries < 7
            end
            return result[0...specifier.max]
          end

          sample([
                   Char.prepare(Name.first_name),
                   [Name.first_name, Name.last_name].map do |name|
                     Char.prepare(name)
                   end.join(sample(separators))
                 ])
        end
      end

      # rubocop:disable Metrics/ParameterLists

      ##
      # Produces a randomized string of characters suitable for passwords
      #
      # @param min_length [Integer] The minimum length of the password
      # @param max_length [Integer] The maximum length of the password
      # @param mix_case [Boolean] Toggles if uppercased letters are allowed. If true, at least one will be added.
      # @param special_characters [Boolean] Toggles if special characters are allowed. If true, at least one will be added.
      #
      # @return [String]
      #
      # @example
      #   Faker::Internet.password #=> "Vg5mSvY1UeRg7"
      # @example
      #   Faker::Internet.password(min_length: 8) #=> "YfGjIk0hGzDqS0"
      # @example
      #   Faker::Internet.password(min_length: 10, max_length: 20) #=> "EoC9ShWd1hWq4vBgFw"
      # @example
      #   Faker::Internet.password(min_length: 10, max_length: 20, mix_case: true) #=> "3k5qS15aNmG"
      # @example
      #   Faker::Internet.password(min_length: 10, max_length: 20, mix_case: true, special_characters: true) #=> "*%NkOnJsH4"
      #
      # @faker.version 2.1.3
      def password(legacy_min_length = NOT_GIVEN, legacy_max_length = NOT_GIVEN, legacy_mix_case = NOT_GIVEN, legacy_special_characters = NOT_GIVEN, min_length: 8, max_length: 16, mix_case: true, special_characters: false)
        warn_for_deprecated_arguments do |keywords|
          keywords << :min_length if legacy_min_length != NOT_GIVEN
          keywords << :max_length if legacy_max_length != NOT_GIVEN
          keywords << :mix_case if legacy_mix_case != NOT_GIVEN
          keywords << :special_characters if legacy_special_characters != NOT_GIVEN
        end

        min_alpha = mix_case && min_length > 1 ? 2 : 0
        temp = Lorem.characters(number: min_length, min_alpha: min_alpha)
        diff_length = max_length - min_length

        if diff_length.positive?
          diff_rand = rand(diff_length + 1)
          temp += Lorem.characters(number: diff_rand)
        end

        if mix_case
          alpha_count = 0
          temp.chars.each_with_index do |char, index|
            if char =~ /[[:alpha:]]/
              temp[index] = char.upcase if alpha_count.even?
              alpha_count += 1
            end
          end
        end

        if special_characters
          chars = %w[! @ # $ % ^ & *]
          rand(1..min_length).times do |i|
            temp[i] = chars[rand(chars.length)]
          end
        end

        temp
      end
      # rubocop:enable Metrics/ParameterLists

      ##
      # Returns the domain name
      #
      # @return [String]
      #
      # @param subdomain [Bool] If true passed adds a subdomain in response
      # @param domain [String]
      #
      # @example
      #   Faker::Internet.domain_name                                       #=> "test.net"
      #   Faker::Internet.domain_name(subdomain: true)                      #=> "test.faker.io"
      #   Faker::Internet.domain_name(subdomain: true, domain: 'example')   #=> "faker.example.com"
      #   Faker::Internet.domain_name(domain: 'faker')                      #=> "faker.org"
      def domain_name(legacy_subdomain = NOT_GIVEN, subdomain: false, domain: nil)
        warn_for_deprecated_arguments do |keywords|
          keywords << :subdomain if legacy_subdomain != NOT_GIVEN
        end

        with_locale(:en) do
          if domain
            domain
              .split('.')
              .map { |domain_part| Char.prepare(domain_part) }
              .tap do |domain_elements|
                domain_elements << domain_suffix if domain_elements.length < 2
                domain_elements.unshift(Char.prepare(domain_word)) if subdomain && domain_elements.length < 3
              end.join('.')
          else
            [domain_word, domain_suffix].tap do |domain_elements|
              domain_elements.unshift(Char.prepare(domain_word)) if subdomain
            end.join('.')
          end
        end
      end

      # rubocop:disable Style/AsciiComments

      ##
      # Fixes ä, ö, ü, ß characters in string passed with ae, oe, ue, ss resp.
      #
      # @return [String]
      #
      # @param string [String]
      #
      # @example
      #   Faker::Internet.fix_umlauts                     #=> ""
      #   Faker::Internet.fix_umlauts(string: 'faker')    #=> "faker"
      #   Faker::Internet.fix_umlauts(string: 'faküer')   #=> "fakueer"
      def fix_umlauts(legacy_string = NOT_GIVEN, string: '')
        warn_for_deprecated_arguments do |keywords|
          keywords << :string if legacy_string != NOT_GIVEN
        end

        Char.fix_umlauts(string)
      end
      # rubocop:enable Style/AsciiComments

      ##
      # Returns the domain word for internet
      #
      # @return [String]
      #
      # @example
      #   Faker::Internet.domain_word   #=> "senger"
      def domain_word
        with_locale(:en) { Char.prepare(Company.name.split(' ').first) }
      end

      ## Returns the domain suffix e.g. com, org, co, biz, info etc.
      #
      # @return [String]
      #
      # @wxample
      #   Faker::Internet.domain_suffix   #=> "com"
      #   Faker::Internet.domain_suffix   #=> "biz"
      def domain_suffix
        fetch('internet.domain_suffix')
      end

      ##
      # Returns the MAC address
      #
      # @return [String]
      #
      # @example
      #   Faker::Internet.mac_address                   #=> "74:d0:c9:22:95:12"
      #   Faker::Internet.mac_address(prefix: 'a')      #=> "0a:91:ce:24:89:3b"
      #   Faker::Internet.mac_address(prefix: 'aa')     #=> "aa:38:a0:3e:e8:41"
      #   Faker::Internet.mac_address(prefix: 'aa:44')  #=> "aa:44:30:88:6e:95"
      def mac_address(legacy_prefix = NOT_GIVEN, prefix: '')
        warn_for_deprecated_arguments do |keywords|
          keywords << :prefix if legacy_prefix != NOT_GIVEN
        end

        prefix_digits = prefix.split(':').map { |d| d.to_i(16) }
        address_digits = Array.new((6 - prefix_digits.size)) { rand(256) }
        (prefix_digits + address_digits).map { |d| format('%02x', d) }.join(':')
      end

      ##
      # Returns the IPv4 address
      #
      # @return [String]
      #
      # @example
      #   Faker::Internet.ip_v4_address   #=> "97.117.128.93"
      def ip_v4_address
        [rand_in_range(0, 255), rand_in_range(0, 255),
         rand_in_range(0, 255), rand_in_range(0, 255)].join('.')
      end

      ##
      # Returns the private IPv4 address
      #
      # @return [String]
      #
      # @example
      #   Faker::Internet.private_ip_v4_address   #=> "127.120.80.42"
      def private_ip_v4_address
        addr = nil
        loop do
          addr = ip_v4_address
          break if private_net_checker[addr]
        end
        addr
      end

      ##
      # Returns the public IPv4 address
      #
      # @return [String]
      #
      # @example
      #   Faker::Internet.public_ip_v4_address   #=> "127.120.80.42"
      def public_ip_v4_address
        addr = nil
        loop do
          addr = ip_v4_address
          break unless reserved_net_checker[addr]
        end
        addr
      end

      ##
      # Returns the private network regular expressions
      #
      # @return [Array]
      #
      # @example
      #   Faker::Internet.private_nets_regex  #=> [/^10\./, /^100\.(6[4-9]|[7-9]\d|1[0-1]\d|12[0-7])\./, /^127\./, /^169\.254\./, /^172\.(1[6-9]|2\d|3[0-1])\./, /^192\.0\.0\./, /^192\.168\./, /^198\.(1[8-9])\./]
      def private_nets_regex
        [
          /^10\./,                                       # 10.0.0.0    - 10.255.255.255
          /^100\.(6[4-9]|[7-9]\d|1[0-1]\d|12[0-7])\./,   # 100.64.0.0  - 100.127.255.255
          /^127\./,                                      # 127.0.0.0   - 127.255.255.255
          /^169\.254\./,                                 # 169.254.0.0 - 169.254.255.255
          /^172\.(1[6-9]|2\d|3[0-1])\./,                 # 172.16.0.0  - 172.31.255.255
          /^192\.0\.0\./,                                # 192.0.0.0   - 192.0.0.255
          /^192\.168\./,                                 # 192.168.0.0 - 192.168.255.255
          /^198\.(1[8-9])\./                             # 198.18.0.0  - 198.19.255.255
        ]
      end

      ##
      # Returns lambda to check if address passed is private or not
      #
      # @return [Lambda]
      #
      # @example
      #   Faker::Internet.private_net_checker.call("127.120.80.42")   #=> true
      #   Faker::Internet.private_net_checker.call("148.120.80.42")   #=> false
      def private_net_checker
        ->(addr) { private_nets_regex.any? { |net| net =~ addr } }
      end

      ##
      # Returns the reserved network regular expressions
      #
      # @return [Array]
      #
      # @example
      #   Faker::Internet.reserved_nets_regex   #=> [/^0\./, /^192\.0\.2\./, /^192\.88\.99\./, /^198\.51\.100\./, /^203\.0\.113\./, /^(22[4-9]|23\d)\./, /^(24\d|25[0-5])\./]
      def reserved_nets_regex
        [
          /^0\./,                 # 0.0.0.0      - 0.255.255.255
          /^192\.0\.2\./,         # 192.0.2.0    - 192.0.2.255
          /^192\.88\.99\./,       # 192.88.99.0  - 192.88.99.255
          /^198\.51\.100\./,      # 198.51.100.0 - 198.51.100.255
          /^203\.0\.113\./,       # 203.0.113.0  - 203.0.113.255
          /^(22[4-9]|23\d)\./,    # 224.0.0.0    - 239.255.255.255
          /^(24\d|25[0-5])\./     # 240.0.0.0    - 255.255.255.254  and  255.255.255.255
        ]
      end

      ##
      # Returns lambda function to check address passed is reserverd or not
      #
      # @return [Lambda]
      #
      # @example
      #   Faker::Internet.reserved_net_checker.call('192.88.99.255')   #=> true
      #   Faker::Internet.reserved_net_checker.call('192.88.199.255')  #=> false
      def reserved_net_checker
        ->(addr) { (private_nets_regex + reserved_nets_regex).any? { |net| net =~ addr } }
      end

      ##
      # Returns Ipv4 address with CIDR, range from 1 to 31
      #
      # @return [String]
      #
      # @example
      #   Faker::Internet.ip_v4_cidr  #=> "129.162.99.74/16"
      #   Faker::Internet.ip_v4_cidr  #=> "129.162.99.74/24"
      def ip_v4_cidr
        "#{ip_v4_address}/#{rand(1..31)}"
      end

      ##
      # Returns Ipv6 address
      #
      # @return [String]
      #
      # @example
      #   Faker::Internet.ip_v6_address   #=> "7754:76d4:c7aa:7646:ea68:1abb:4055:4343"
      def ip_v6_address
        (1..8).map { rand(65_536).to_s(16) }.join(':')
      end

      ##
      # Returns Ipv6 address with CIDR, range between 1 to 127
      #
      # @return [String]
      #
      # @example
      #   Faker::Internet.ip_v6_cidr  #=> "beca:9b99:4bb6:9712:af2f:516f:8507:96e1/99"
      def ip_v6_cidr
        "#{ip_v6_address}/#{rand(1..127)}"
      end

      # rubocop:disable Metrics/ParameterLists

      ##
      # Returns URL
      #
      # @return [String]
      #
      # @param host [String]
      # @param path [String]
      # @param scheme [String]
      #
      # @example
      #   Faker::Internet.url                                                           #=> "http://sipes-okon.com/hung.macejkovic"
      #   Faker::Internet.url(host: 'faker')                                            #=> "http://faker/shad"
      #   Faker::Internet.url(host: 'faker', path: '/fake_test_path')                   #=> "http://faker/fake_test_path"
      #   Faker::Internet.url(host: 'faker', path: '/fake_test_path', scheme: 'https')  #=> "https://faker/fake_test_path"
      def url(legacy_host = NOT_GIVEN, legacy_path = NOT_GIVEN, legacy_scheme = NOT_GIVEN, host: domain_name, path: "/#{username}", scheme: 'http')
        warn_for_deprecated_arguments do |keywords|
          keywords << :host if legacy_host != NOT_GIVEN
          keywords << :path if legacy_path != NOT_GIVEN
          keywords << :scheme if legacy_scheme != NOT_GIVEN
        end

        "#{scheme}://#{host}#{path}"
      end
      # rubocop:enable Metrics/ParameterLists

      ##
      # Returns unique string in URL
      #
      # @return [String]
      #
      # @param words [String] Comma or period separated words list
      # @param glue [String] Separator to add between words passed, default used are '-' or '_'
      #
      # @example
      #   Faker::Internet.slug                                    #=> "repudiandae-sed"
      #   Faker::Internet.slug(words: 'test, faker')              #=> "test-faker"
      #   Faker::Internet.slug(words: 'test. faker')              #=> "test-faker"
      #   Faker::Internet.slug(words: 'test. faker', glue: '$')   #=> "test$faker"
      def slug(legacy_words = NOT_GIVEN, legacy_glue = NOT_GIVEN, words: nil, glue: nil)
        warn_for_deprecated_arguments do |keywords|
          keywords << :words if legacy_words != NOT_GIVEN
          keywords << :glue if legacy_glue != NOT_GIVEN
        end

        glue ||= sample(%w[- _])
        (words || Faker::Lorem.words(number: 2).join(' ')).delete(',.').gsub(' ', glue).downcase
      end

      ##
      # Generates random token
      #
      # @return[String]
      #
      # @example
      #   Faker::Internet.device_token  #=> "749f535671cf6b34d8e794d212d00c703b96274e07161b18b082d0d70ef1052f"
      def device_token
        shuffle(rand(16**64).to_s(16).rjust(64, '0').chars.to_a).join
      end

      ##
      # Generates the random browser identifier
      #
      # @return [String]
      #
      # @param vendor [String] Name of vendor, supported vendors are aol, chrome, firefox, internet_explorer, netscape, opera, safari
      #
      # @example
      #   Faker::Internet.user_agent                    #=> "Mozilla/5.0 (Windows NT 6.1) AppleWebKit/537.36 (KHTML, like Gecko) Chrome/41.0.2228.0 Safari/537.36"
      #   Faker::Internet.user_agent(vendor: 'chrome')  #=> "Mozilla/5.0 (Windows NT 6.1) AppleWebKit/537.36 (KHTML, like Gecko) Chrome/41.0.2228.0 Safari/537.36"
      #   Faker::Internet.user_agent(vendor: 'safari')  #=> "Mozilla/5.0 (Macintosh; Intel Mac OS X 10_9_3) AppleWebKit/537.75.14 (KHTML, like Gecko) Version/7.0.3 Safari/7046A194A"
      #   Faker::Internet.user_agent(vendor: 'faker')   #=> "Mozilla/5.0 (Windows; U; Win 9x 4.90; SG; rv:1.9.2.4) Gecko/20101104 Netscape/9.1.0285"
      def user_agent(legacy_vendor = NOT_GIVEN, vendor: nil)
        warn_for_deprecated_arguments do |keywords|
          keywords << :vendor if legacy_vendor != NOT_GIVEN
        end

        agent_hash = translate('faker.internet.user_agent')
        agents = vendor.respond_to?(:to_sym) && agent_hash[vendor.to_sym] || agent_hash[sample(agent_hash.keys)]
        sample(agents)
      end

      ##
      # Generated universally unique identifier
      #
      # @return [String]
      #
      # @example
      #   Faker::Internet.uuid  #=> "8a6cdd40-6d78-4fdb-912b-190e3057197f"
      def uuid
        # borrowed from: https://github.com/ruby/ruby/blob/d48783bb0236db505fe1205d1d9822309de53a36/lib/securerandom.rb#L250
        ary = Faker::Config.random.bytes(16).unpack('NnnnnN')
        ary[2] = (ary[2] & 0x0fff) | 0x4000
        ary[3] = (ary[3] & 0x3fff) | 0x8000
        '%08x-%04x-%04x-%04x-%04x%08x' % ary # rubocop:disable Style/FormatString
      end

      ##
<<<<<<< HEAD
      # Produces a randomized hash of internet user details
      # @example
      #   Faker::Internet.user #=> { username: 'alexie', email: 'alexie@example.net' }
      #
      # @example
      #   Faker::Internet.user('username', 'email', 'password') #=> { username: 'alexie', email: 'alexie@example.net', password: 'DtEf9P8wS31iMyC' }
      #
      # @return [hash]
      #
      # @faker.version next
      def user(*args)
        user_hash = {}
        args = %w[username email] if args.empty?
        args.each { |arg| user_hash[:"#{arg}"] = send(arg) }
        user_hash
=======
      # Produces a random string of alphabetic characters, (no digits)
      #
      # @param length [Integer] The length of the string to generate
      # @param padding [Boolean] Toggles if a final equal '=' will be added.
      # @param urlsafe [Boolean] Toggles charset to '-' and '_' instead of '+' and '/'.
      #
      # @return [String]
      #
      # @example
      #   Faker::Internet.base64
      #     #=> "r_hbZ2DSD-ZACzZT"
      # @example
      #   Faker::Internet.base64(length: 4, padding: true, urlsafe: false)
      #     #=> "x1/R="
      #
      # @faker.version 2.11.0
      def base64(length: 16, padding: false, urlsafe: true)
        char_range = [
          Array('0'..'9'),
          Array('A'..'Z'),
          Array('a'..'z'),
          urlsafe ? %w[- _] : %w[+ /]
        ].flatten
        s = Array.new(length) { sample(char_range) }.join
        s += '=' if padding
        s
>>>>>>> a433078a
      end

      alias user_name username

      private

      def sanitize_email_local_part(local_part)
        char_range = [
          Array('0'..'9'),
          Array('A'..'Z'),
          Array('a'..'z'),
          "!#$%&'*+-/=?^_`{|}~.".split(//)
        ].flatten

        local_part.split(//).map do |char|
          char_range.include?(char) ? char : '#'
        end.join
      end

      def construct_email(local_part, domain_name)
        [local_part, domain_name].join('@')
      end
    end
  end
end<|MERGE_RESOLUTION|>--- conflicted
+++ resolved
@@ -531,7 +531,6 @@
       end
 
       ##
-<<<<<<< HEAD
       # Produces a randomized hash of internet user details
       # @example
       #   Faker::Internet.user #=> { username: 'alexie', email: 'alexie@example.net' }
@@ -547,34 +546,6 @@
         args = %w[username email] if args.empty?
         args.each { |arg| user_hash[:"#{arg}"] = send(arg) }
         user_hash
-=======
-      # Produces a random string of alphabetic characters, (no digits)
-      #
-      # @param length [Integer] The length of the string to generate
-      # @param padding [Boolean] Toggles if a final equal '=' will be added.
-      # @param urlsafe [Boolean] Toggles charset to '-' and '_' instead of '+' and '/'.
-      #
-      # @return [String]
-      #
-      # @example
-      #   Faker::Internet.base64
-      #     #=> "r_hbZ2DSD-ZACzZT"
-      # @example
-      #   Faker::Internet.base64(length: 4, padding: true, urlsafe: false)
-      #     #=> "x1/R="
-      #
-      # @faker.version 2.11.0
-      def base64(length: 16, padding: false, urlsafe: true)
-        char_range = [
-          Array('0'..'9'),
-          Array('A'..'Z'),
-          Array('a'..'z'),
-          urlsafe ? %w[- _] : %w[+ /]
-        ].flatten
-        s = Array.new(length) { sample(char_range) }.join
-        s += '=' if padding
-        s
->>>>>>> a433078a
       end
 
       alias user_name username
