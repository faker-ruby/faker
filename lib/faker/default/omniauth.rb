--- conflicted
+++ resolved
@@ -15,11 +15,7 @@
     end
 
     class << self
-<<<<<<< HEAD
-      def google(name: nil, email: nil, uid: Number.number(digits: 9))
-=======
-      def google(name: nil, email: nil, uid: Number.number(9).to_s)
->>>>>>> 90bef7e8
+      def google(name: nil, email: nil, uid: Number.number(digits: 9).to_s)
         auth = Omniauth.new(name: name, email: email)
         {
           provider: 'google_oauth2',
@@ -68,12 +64,7 @@
         }
       end
 
-<<<<<<< HEAD
-      def facebook(name: nil, email: nil, username: nil, uid: Number.number(digits: 7))
-=======
-      def facebook(name: nil, email: nil, username: nil,
-                   uid: Number.number(7).to_s)
->>>>>>> 90bef7e8
+      def facebook(name: nil, email: nil, username: nil, uid: Number.number(digits: 7).to_s)
         auth = Omniauth.new(name: name, email: email)
         username ||= "#{auth.first_name.downcase[0]}#{auth.last_name.downcase}"
         {
@@ -101,11 +92,7 @@
               link: "http://www.facebook.com/#{username}",
               username: username,
               location: {
-<<<<<<< HEAD
-                id: Number.number(digits: 9),
-=======
-                id: Number.number(9).to_s,
->>>>>>> 90bef7e8
+                id: Number.number(digits: 9).to_s,
                 name: city_state
               },
               gender: gender,
@@ -119,11 +106,7 @@
         }
       end
 
-<<<<<<< HEAD
-      def twitter(name: nil, nickname: nil, uid: Number.number(digits: 6))
-=======
-      def twitter(name: nil, nickname: nil, uid: Number.number(6).to_s)
->>>>>>> 90bef7e8
+      def twitter(name: nil, nickname: nil, uid: Number.number(digits: 6).to_s)
         auth = Omniauth.new(name: name)
         nickname ||= auth.name.downcase.delete(' ')
         location = city_state
@@ -196,11 +179,7 @@
         }
       end
 
-<<<<<<< HEAD
-      def linkedin(name: nil, email: nil, uid: Number.number(digits: 6))
-=======
-      def linkedin(name: nil, email: nil, uid: Number.number(6).to_s)
->>>>>>> 90bef7e8
+      def linkedin(name: nil, email: nil, uid: Number.number(digits: 6).to_s)
         auth = Omniauth.new(name: name, email: email)
         first_name = auth.first_name.downcase
         last_name = auth.last_name.downcase
@@ -263,11 +242,7 @@
         }
       end
 
-<<<<<<< HEAD
-      def github(name: nil, email: nil, uid: Number.number(digits: 8))
-=======
-      def github(name: nil, email: nil, uid: Number.number(8).to_s)
->>>>>>> 90bef7e8
+      def github(name: nil, email: nil, uid: Number.number(digits: 8).to_s)
         auth = Omniauth.new(name: name, email: email)
         login = auth.name.downcase.tr(' ', '-')
         html_url = "https://github.com/#{login}"
