--- conflicted
+++ resolved
@@ -23,11 +23,7 @@
       end
 
       def rut
-<<<<<<< HEAD
-        value = Number.number(digits: 8)
-=======
-        value = Number.number(8).to_s
->>>>>>> 90bef7e8
+        value = Number.number(digits: 8).to_s
         vd = rut_verificator_digit(value)
         value << "-#{vd}"
       end
