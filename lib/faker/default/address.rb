--- conflicted
+++ resolved
@@ -96,12 +96,19 @@
         parse('address.community')
       end
 
-<<<<<<< HEAD
+      ##
+      #
+      # Produces a mail box number.
+      # @return [String]
+      # 
+      # @example
+      # Faker::Address.mail_box #=> "PO Box 123"
+      # 
+      # @faker.version 2.9.1
       def mail_box
         bothify(fetch('address.mail_box'))
       end
 
-=======
       ##
       # Produces a Zip Code.
       #
@@ -114,7 +121,6 @@
       #   Faker::Address.zip_code(state_abbreviation: 'CO') #=> "80011"
       #
       # @faker.version 0.3.0
->>>>>>> ddbb7ec5
       def zip_code(legacy_state_abbreviation = NOT_GIVEN, state_abbreviation: '')
         warn_for_deprecated_arguments do |keywords|
           keywords << :state_abbreviation if legacy_state_abbreviation != NOT_GIVEN
