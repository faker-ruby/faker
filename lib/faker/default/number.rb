--- conflicted
+++ resolved
@@ -3,21 +3,9 @@
 module Faker
   class Number < Base
     class << self
-<<<<<<< HEAD
-      extend Gem::Deprecate
-
       def number(digits: 10)
-        num = ''
-
-        if digits > 1
-          num = non_zero_digit
-          digits -= 1
-        end
-=======
-      def number(digits = 10)
         return if digits < 1
         return 0 if digits == 1
->>>>>>> 90bef7e8
 
         # Ensure the first digit is not zero
         ([non_zero_digit] + generate(digits - 1)).join.to_i
@@ -33,18 +21,11 @@
           num = non_zero_digit
           digits -= 1
         end
-        leading_zero_number(digits: digits) + num
+        leading_zero_number(digits: digits) + num.to_s
       end
 
-<<<<<<< HEAD
       def decimal(l_digits: 5, r_digits: 2)
         l_d = number(digits: l_digits)
-        r_d = decimal_part(digits: r_digits)
-
-        "#{l_d}.#{r_d}"
-=======
-      def decimal(l_digits = 5, r_digits = 2)
-        l_d = number(l_digits).to_s
         r_d = if r_digits == 1
                 0
               else
@@ -53,7 +34,6 @@
                 generate(r_digits - 1).join + non_zero_digit.to_s
               end
         "#{l_d}.#{r_d}".to_f
->>>>>>> 90bef7e8
       end
 
       def non_zero_digit
