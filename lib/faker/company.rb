--- conflicted
+++ resolved
@@ -57,20 +57,15 @@
         # Valid leading digit: 8, 9
         mod11_check = nil
         while mod11_check.nil?
-          base = [[8, 9].sample, ('%07d' % rand(10 ** 7))].join
+          base = [[8, 9].sample(random: Faker::Config.random), ('%07d' % rand(10 ** 7))].join
           mod11_check = mod11(base)
         end
         base + mod11_check.to_s
       end
 
       def australian_business_number
-<<<<<<< HEAD
         base = ('%09d' % Faker::Config.random.rand(10 ** 9))
         abn = "00#{base}" 
-=======
-        base = ('%09d' % rand(10 ** 9))
-        abn = "00#{base}"
->>>>>>> 7d45f89b
 
         (99 - (abn_checksum(abn) % 89)).to_s + base
       end
