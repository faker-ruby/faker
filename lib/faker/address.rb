module Faker
  class Address < Base
    class << self
      def city
        [
          '%s %s%s' % [city_prefix, Name.first_name, city_suffix],
          '%s %s' % [city_prefix, Name.first_name],
          '%s%s' % [Name.first_name, city_suffix],
          '%s%s' % [Name.last_name, city_suffix],
        ].sample
      end

      def street_name
<<<<<<< HEAD
        if Faker::Config.locale == :de
          fetch('address.street_name')
        else
          [
            Proc.new { [Name.last_name, street_suffix].join(' ') },
            Proc.new { [Name.first_name, street_suffix].join(' ') }
          ].rand.call
        end
=======
        [
          Proc.new { [Name.last_name, street_suffix].join(' ') },
          Proc.new { [Name.first_name, street_suffix].join(' ') }
        ].sample.call
>>>>>>> b0fe05b8
      end

      def street_address(include_secondary = false)
        if Faker::Config.locale == :de
          numerify("#{street_name} #{fetch('address.street_address')}#{' ' + secondary_address if include_secondary}")
        else
          numerify("#{fetch('address.street_address')} #{street_name}#{' ' + secondary_address if include_secondary}")
        end
      end

      def secondary_address
        numerify(fetch('address.secondary_address'))
      end

      def zip_code
        bothify(fetch('address.postcode')).upcase
      end
      alias_method :zip, :zip_code
      alias_method :postcode, :zip_code
      
      def street_suffix; fetch('address.street_suffix'); end
      def city_suffix;   fetch('address.city_suffix');   end
      def city_prefix;   fetch('address.city_prefix');   end
      def state_abbr;    fetch('address.state_abbr');    end
      def state;         fetch('address.state');         end
      def country;       fetch('address.country');       end

      def latitude
        ((rand * 180) - 90).to_s
      end

      def longitude
        ((rand * 360) - 180).to_s
      end

      # You can add whatever you want to the locale file, and it will get 
      # caught here... e.g., create a country_code array in your locale, 
      # then you can call #country_code and it will act like #country
      def method_missing(m, *args, &block)
        # Use the alternate form of translate to get a nil rather than a "missing translation" string
<<<<<<< HEAD
        if translation = I18n.translate(:faker, :locale => Faker::Config.locale)[:address][m]
          translation.respond_to?(:rand) ? translation.rand : translation
=======
        if translation = I18n.translate(:faker)[:address][m]
          translation.respond_to?(:sample) ? translation.sample : translation
>>>>>>> b0fe05b8
        else
          super
        end
      end
      
      # Deprecated
      alias_method :earth_country, :country
      alias_method :us_state, :state
      alias_method :us_state_abbr, :state_abbr
      alias_method :uk_postcode, :zip_code
      def uk_county; county; end

    end
  end
end<|MERGE_RESOLUTION|>--- conflicted
+++ resolved
@@ -11,21 +11,14 @@
       end
 
       def street_name
-<<<<<<< HEAD
         if Faker::Config.locale == :de
           fetch('address.street_name')
         else
           [
             Proc.new { [Name.last_name, street_suffix].join(' ') },
             Proc.new { [Name.first_name, street_suffix].join(' ') }
-          ].rand.call
+          ].sample.call
         end
-=======
-        [
-          Proc.new { [Name.last_name, street_suffix].join(' ') },
-          Proc.new { [Name.first_name, street_suffix].join(' ') }
-        ].sample.call
->>>>>>> b0fe05b8
       end
 
       def street_address(include_secondary = false)
@@ -66,13 +59,8 @@
       # then you can call #country_code and it will act like #country
       def method_missing(m, *args, &block)
         # Use the alternate form of translate to get a nil rather than a "missing translation" string
-<<<<<<< HEAD
         if translation = I18n.translate(:faker, :locale => Faker::Config.locale)[:address][m]
-          translation.respond_to?(:rand) ? translation.rand : translation
-=======
-        if translation = I18n.translate(:faker)[:address][m]
           translation.respond_to?(:sample) ? translation.sample : translation
->>>>>>> b0fe05b8
         else
           super
         end
