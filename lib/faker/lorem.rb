--- conflicted
+++ resolved
@@ -28,26 +28,16 @@
         Array.new(char_count) { sample(CHARACTERS) }.join
       end
 
-<<<<<<< HEAD
       def sentence(word_count = 4, supplemental = false, random_words_to_add = 0)
         words(word_count + rand(random_words_to_add.to_i), supplemental).join(' ').capitalize + '.'
-=======
-      def sentence(word_count = 4, supplemental = false, random_words_to_add = 6)
-        words(word_count + rand(random_words_to_add.to_i), supplemental).join(' ').capitalize + locale_period
->>>>>>> d2d2b270
       end
 
       def sentences(sentence_count = 3, supplemental = false)
         1.upto(resolve(sentence_count)).collect { sentence(3, supplemental) }
       end
 
-<<<<<<< HEAD
       def paragraph(sentence_count = 3, supplemental = false, random_sentences_to_add = 0)
         sentences(resolve(sentence_count) + rand(random_sentences_to_add.to_i), supplemental).join(' ')
-=======
-      def paragraph(sentence_count = 3, supplemental = false, random_sentences_to_add = 3)
-        sentences(resolve(sentence_count) + rand(random_sentences_to_add.to_i), supplemental).join(locale_space)
->>>>>>> d2d2b270
       end
 
       def paragraphs(paragraph_count = 3, supplemental = false)
@@ -62,13 +52,8 @@
         paragraph[0...chars - 1] + '.'
       end
 
-<<<<<<< HEAD
       def question(word_count = 4, supplemental = false, random_words_to_add = 0)
         words(word_count + rand(random_words_to_add.to_i).to_i, supplemental).join(' ').capitalize + '?'
-=======
-      def question(word_count = 4, supplemental = false, random_words_to_add = 6)
-        words(word_count + rand(random_words_to_add.to_i), supplemental).join(locale_space).capitalize + locale_question_mark
->>>>>>> d2d2b270
       end
 
       def questions(question_count = 3, supplemental = false)
