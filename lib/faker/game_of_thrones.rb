--- conflicted
+++ resolved
@@ -13,13 +13,12 @@
         fetch('game_of_thrones.cities')
       end
 
-<<<<<<< HEAD
       def quote
         fetch('game_of_thrones.quotes')
-=======
+      end
+
       def dragon
         fetch('game_of_thrones.dragons')
->>>>>>> 4f34ec6e
       end
     end
   end
