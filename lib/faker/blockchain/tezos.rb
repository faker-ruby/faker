# frozen_string_literal: true

require 'digest'
require 'securerandom'

module Faker
  class Blockchain
    class Tezos < Base
      class << self
        # @private
        PREFIXES = {
<<<<<<< HEAD
          tz1:   [6, 161, 159],
          KT1:   [2, 90, 121],
          edpk:  [13, 15, 37, 217],
          edsk:  [13, 15, 58, 7],
          edsig: [9, 245, 205, 134, 18],
          B:     [1, 52],
          o:     [5, 116]
=======
          tz1: [6, 161, 159],
          KT1: [2, 90, 121],
          edpk: [13, 15, 37, 217],
          edsk: [13, 15, 58, 7],
          edsig: [9, 245, 205, 134, 18],
          B: [1, 52],
          o: [5, 116]
>>>>>>> 766c4efe
        }.freeze

        ##
        # Produces a random Tezos account address
        #
        # @return [String]
        #
        # @example
        #   Faker::Blockchain::Tezos.account
        #     #=> "tz1eUsgK6aj752Fbxwk5sAoEFvSDnPjZ4qvk"
        #
        # @faker.version 1.9.2
        def account
          encode_tz(:tz1, 20)
        end

        ##
        # Produces a random Tezos contract
        #
        # @return [String]
        #
        # @example
        #   Faker::Blockchain::Tezos.contract
        #     #=> "KT1MroqeP15nnitB4CnNfkqHYa2NErhPPLWF"
        #
        # @faker.version 1.9.2
        def contract
          encode_tz(:KT1, 20)
        end

        ##
        # Produces a random Tezos operation
        #
        # @return [String]
        #
        # @example
        #   Faker::Blockchain::Tezos.operation
        #     #=> "onygWYXJX3xNstFLv9PcCrhQdCkENC795xwSinmTEc1jsDN4VDa"
        #
        # @faker.version 1.9.2
        def operation
          encode_tz(:o, 32)
        end

<<<<<<< HEAD
=======
        ##
        # Produces a random Tezos block
        #
        # @return [String]
        #
        # @example
        #   Faker::Blockchain::Tezos.block
        #     #=> "BMbhs2rkY1dvAkAyRytvPsjFQ2RiPrBhYkxvWpY65dzkdSuw58a"
        #
        # @faker.version 1.9.4
>>>>>>> 766c4efe
        def block
          encode_tz(:B, 32)
        end

<<<<<<< HEAD
=======
        ##
        # Produces a random Tezos signature
        #
        # @return [String]
        #
        # @example
        #   Faker::Blockchain::Tezos.signature
        #     #=> "edsigu165B7VFf3Dpw2QABVzEtCxJY2gsNBNcE3Ti7rRxtDUjqTFRpg67EdAQmY6YWPE5tKJDMnSTJDFu65gic8uLjbW2YwGvAZ"
        #
        # @faker.version 1.9.2
>>>>>>> 766c4efe
        def signature
          encode_tz(:edsig, 64)
        end

        protected

        ##
        # @param prefix [Symbol]
        # @param payload_size [Integer] The size of the payload
        #
        # @return [String]
        def encode_tz(prefix, payload_size)
          prefix = PREFIXES.fetch(prefix)
          packed = prefix.map(&:chr).join('') + Faker::Config.random.bytes(payload_size)
          checksum = Digest::SHA2.digest(Digest::SHA2.digest(packed))[0..3]
          Faker::Base58.encode(packed + checksum)
        end
      end
    end
  end
end<|MERGE_RESOLUTION|>--- conflicted
+++ resolved
@@ -9,15 +9,6 @@
       class << self
         # @private
         PREFIXES = {
-<<<<<<< HEAD
-          tz1:   [6, 161, 159],
-          KT1:   [2, 90, 121],
-          edpk:  [13, 15, 37, 217],
-          edsk:  [13, 15, 58, 7],
-          edsig: [9, 245, 205, 134, 18],
-          B:     [1, 52],
-          o:     [5, 116]
-=======
           tz1: [6, 161, 159],
           KT1: [2, 90, 121],
           edpk: [13, 15, 37, 217],
@@ -25,7 +16,6 @@
           edsig: [9, 245, 205, 134, 18],
           B: [1, 52],
           o: [5, 116]
->>>>>>> 766c4efe
         }.freeze
 
         ##
@@ -70,8 +60,6 @@
           encode_tz(:o, 32)
         end
 
-<<<<<<< HEAD
-=======
         ##
         # Produces a random Tezos block
         #
@@ -82,13 +70,10 @@
         #     #=> "BMbhs2rkY1dvAkAyRytvPsjFQ2RiPrBhYkxvWpY65dzkdSuw58a"
         #
         # @faker.version 1.9.4
->>>>>>> 766c4efe
         def block
           encode_tz(:B, 32)
         end
 
-<<<<<<< HEAD
-=======
         ##
         # Produces a random Tezos signature
         #
@@ -99,7 +84,6 @@
         #     #=> "edsigu165B7VFf3Dpw2QABVzEtCxJY2gsNBNcE3Ti7rRxtDUjqTFRpg67EdAQmY6YWPE5tKJDMnSTJDFu65gic8uLjbW2YwGvAZ"
         #
         # @faker.version 1.9.2
->>>>>>> 766c4efe
         def signature
           encode_tz(:edsig, 64)
         end
