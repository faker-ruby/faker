--- conflicted
+++ resolved
@@ -5,11 +5,7 @@
 Rake::TestTask.new do |t|
   t.libs << 'test'
   t.libs << '.'
-<<<<<<< HEAD
-  t.pattern = FileList['test/test*.rb']
-=======
   t.test_files = FileList['test/**/**/test*.rb']
->>>>>>> fcbfaa28
   t.warning = true
 end
 
