# Faker::Markdown

Available since version 1.8.0.

Generates markdown formatting with Lorem Ipsum text

```ruby
#Headers - generates a random header format
Faker::Markdown.headers #=> "##### Autem"

# Emphasis - generates random emphasis formatting on a random word in two sentences
Faker::Markdown.emphasis #=> "Incidunt atque quis repellat id impedit.  Quas numquam quod incidunt dicta non. Blanditiis delectus laudantium atque reiciendis qui."

# Ordered List - generates an ordered list of items between 1 and 10 randomly
Faker::Markdown.ordered_list #=> "1. Qui reiciendis non consequatur atque.\n2. Quo doloremque veritatis tempora aut.\n3. Aspernatur.\n4. Ea ab.\n5. Qui.\n6. Sit pariatur nemo eveniet.\n7. Molestiae aut.\n8. Nihil molestias iure placeat.\n9. Dolore autem quisquam."

# Unordered List - generates an unordered list of items between 1 and 10 randomly
Faker::Markdown.unordered_list #=> "* Voluptatum aliquid tempora molestiae facilis non sed.\n* Nostrum omnis iste impedit voluptatum dolor.\n* Esse quidem et facere."

# Inline code - generates an inline code snippet between two sentences
Faker::Markdown.inline_code #=> "Aut eos quis suscipit. `Dignissimos voluptatem expedita qui.` Quo doloremque veritatis tempora aut."

# Code Block - generates a code block formatted in ruby
Faker::Markdown.block_code #=> "```ruby\nEos quasi qui.\n```"

# Table - generates a 3x4 table with a row of headings, a row of hyphens and two rows of data
Faker::Markdown.table #=> "ad | similique | voluptatem\n---- | ---- | ----\ncorrupti | est | rerum\nmolestiae | quidem | et"

# Random - randomly chooses an above method
Faker::Markdown.random #=> returns output from a single method outlined above
<<<<<<< HEAD
# Random("excluded_method") - will exclude the passed in method name
Faker::Markdown.random("table") #=> returns output from any single method outlined above except for "table"
Faker::Markdown.random("ordered_list", "unordered_list") #=> returns output from any single method outlined above except for either ordered_list and unordered_list
=======

# Sandwich - creates a simulated blog-esque text-heavy block in markdown
Faker::Markdown.sandwich #=> returns newline separated content of 1 header, 1 default lorem paragraph, and 1 random markdown element

Faker::Markdown.sandwich(5) #=> returns newline separated content of 1 header, 1 5-sentence lorem paragraph, and 1 random markdown element

Faker::Markdown.sandwich(6, 3) #=> returns newline separated content of 1 header, and then 3 sections consisting of, here, 1 6-sentence lorem paragraph and 1 random markdown element. The random markdown element is chosen at random in each iteration of the paragraph-markdown pairing.
>>>>>>> 26048ab1
```<|MERGE_RESOLUTION|>--- conflicted
+++ resolved
@@ -28,11 +28,10 @@
 
 # Random - randomly chooses an above method
 Faker::Markdown.random #=> returns output from a single method outlined above
-<<<<<<< HEAD
+
 # Random("excluded_method") - will exclude the passed in method name
 Faker::Markdown.random("table") #=> returns output from any single method outlined above except for "table"
 Faker::Markdown.random("ordered_list", "unordered_list") #=> returns output from any single method outlined above except for either ordered_list and unordered_list
-=======
 
 # Sandwich - creates a simulated blog-esque text-heavy block in markdown
 Faker::Markdown.sandwich #=> returns newline separated content of 1 header, 1 default lorem paragraph, and 1 random markdown element
@@ -40,5 +39,4 @@
 Faker::Markdown.sandwich(5) #=> returns newline separated content of 1 header, 1 5-sentence lorem paragraph, and 1 random markdown element
 
 Faker::Markdown.sandwich(6, 3) #=> returns newline separated content of 1 header, and then 3 sections consisting of, here, 1 6-sentence lorem paragraph and 1 random markdown element. The random markdown element is chosen at random in each iteration of the paragraph-markdown pairing.
->>>>>>> 26048ab1
 ```