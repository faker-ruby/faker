# Faker::Food

Available since version 1.7.0.

```ruby

Faker::Food.dish #=> "Caesar Salad"

Faker::Food.description #=> "Three eggs with cilantro, tomatoes, onions, avocados and melted Emmental cheese. With a side of roasted potatoes, and your choice of toast or croissant."

<<<<<<< HEAD
Faker::Food.ingredient #=> "Sweet Potato"
=======
Faker::Food.ingredient #=> "Adzuki Beans"

Faker::Food.fruits #=> "Peaches"

Faker::Food.vegetables #=> "Broccolini"
>>>>>>> 15d2cf4b

Faker::Food.spice #=> "Caraway Seed"

Faker::Food.measurement #=> "1/4 tablespoon"

Faker::Food.metric_measurement #=> "centiliter"

```<|MERGE_RESOLUTION|>--- conflicted
+++ resolved
@@ -8,15 +8,11 @@
 
 Faker::Food.description #=> "Three eggs with cilantro, tomatoes, onions, avocados and melted Emmental cheese. With a side of roasted potatoes, and your choice of toast or croissant."
 
-<<<<<<< HEAD
-Faker::Food.ingredient #=> "Sweet Potato"
-=======
 Faker::Food.ingredient #=> "Adzuki Beans"
 
 Faker::Food.fruits #=> "Peaches"
 
 Faker::Food.vegetables #=> "Broccolini"
->>>>>>> 15d2cf4b
 
 Faker::Food.spice #=> "Caraway Seed"
 
