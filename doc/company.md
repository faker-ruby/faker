--- conflicted
+++ resolved
@@ -34,13 +34,12 @@
 # Get a random profession
 Faker::Company.profession #=> "firefighter"
 
-<<<<<<< HEAD
 # Get a random Polish taxpayer identification number
 Faker::Company.polish_taxpayer_identification_number #=> "1060000062"
 
 # Get a random Polish register of national economy number
 Faker::Company.polish_register_of_national_economy #=> "123456785"
-=======
+
 Faker::Company.type #=> "Privately Held"
->>>>>>> 679fd508
+
 ```