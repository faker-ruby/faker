# Faker::Commerce

```ruby
Faker::Commerce.color #=> "lavender"

# Keyword arguments: max, fixed_amount
Faker::Commerce.department #=> "Grocery, Health & Beauty"
Faker::Commerce.department(max: 5) #=> "Grocery, Books, Health & Beauty"
Faker::Commerce.department(max: 2, fixed_amount: true) #=> "Books & Tools"

Faker::Commerce.material #=> "Plastic"

Faker::Commerce.product_name #=> "Practical Granite Shirt"

# Produces a Float by default
# Keyword arguments: range, as_string
Faker::Commerce.price #=> 44.6
Faker::Commerce.price(range: 0..10.0, as_string: true) #=> "2.18"

# Generate a random promotion code.
# Keyword arguments: digits
Faker::Commerce.promotion_code #=> "AmazingDeal829102"
Faker::Commerce.promotion_code(digits: 2) #=> "AmazingPrice57"
<<<<<<< HEAD

Faker::Commerce.material #=> "Plastic"

# Generate a random brand
Faker::Commerce.brand #=> "Apple"

# Generate a random vendor
Faker::Commerce.vendor #=> "Walmart"
=======
>>>>>>> 179ff348
```<|MERGE_RESOLUTION|>--- conflicted
+++ resolved
@@ -21,7 +21,6 @@
 # Keyword arguments: digits
 Faker::Commerce.promotion_code #=> "AmazingDeal829102"
 Faker::Commerce.promotion_code(digits: 2) #=> "AmazingPrice57"
-<<<<<<< HEAD
 
 Faker::Commerce.material #=> "Plastic"
 
@@ -30,6 +29,4 @@
 
 # Generate a random vendor
 Faker::Commerce.vendor #=> "Walmart"
-=======
->>>>>>> 179ff348
 ```