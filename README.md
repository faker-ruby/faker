# Faker [![Build Status](https://travis-ci.org/stympy/faker.svg?branch=master)](https://travis-ci.org/stympy/faker) [![Gem Version](https://badge.fury.io/rb/faker.svg)](https://badge.fury.io/rb/faker)


This gem is a port of Perl's Data::Faker library that generates fake data.

It comes in very handy for taking screenshots (taking screenshots for my
project, [Catch the Best](http://catchthebest.com/) was the original impetus
for the creation of this gem), having real-looking test data, and having your
database populated with more than one or two records while you're doing
development.

### NOTE

* While Faker generates data at random, returned values are not guaranteed to be unique by default.
  You must explicity specify when you require unique values, see [details](#ensuring-unique-values).
  Values also can be deterministic if you use the deterministic feature, see [details](#deterministic-random)
* This is the `master` branch of Faker and may contain changes that are not yet released.
  Please refer the README of your version for the available methods.
  List of all versions is [available here](https://github.com/stympy/faker/releases).

Contents
--------

- [Installing](#installing)
- [Usage](#usage)
  - [Faker::Address](doc/address.md)
  - [Faker::Ancient](doc/ancient.md)
  - [Faker::App](doc/app.md)
  - [Faker::Avatar](doc/avatar.md)
  - [Faker::Bank](doc/bank.md)
  - [Faker::Beer](doc/beer.md)
  - [Faker::Bitcoin](doc/bitcoin.md)
  - [Faker::Book](doc/book.md)
  - [Faker::Boolean](doc/boolean.md)
  - [Faker::Business](doc/business.md)
  - [Faker::Cat](doc/cat.md)
  - [Faker::ChuckNorris](doc/chuck_norris.md)
  - [Faker::Code](doc/code.md)
  - [Faker::Coffee](doc/coffee.md)
  - [Faker::Color](doc/color.md)
  - [Faker::Commerce](doc/commerce.md)
  - [Faker::Company](doc/company.md)
  - [Faker::Compass](doc/compass.md)
  - [Faker::Crypto](doc/crypto.md)
  - [Faker::Date](doc/date.md)
  - [Faker::Demographic](doc/demographic.md)
  - [Faker::Dessert](doc/dessert.md)
  - [Faker::DragonBall](doc/dragon_ball.md)
  - [Faker::DrWho](doc/dr_who.md)
  - [Faker::Educator](doc/educator.md)
  - [Faker::FamilyGuy](doc/family_guy.md)
  - [Faker::File](doc/file.md)
  - [Faker::Fillmurray](doc/fillmurray.md)
  - [Faker::Food](doc/food.md)
  - [Faker::Friends](doc/friends.md)
  - [Faker::GameOfThrones](doc/game_of_thrones.md)
  - [Faker::Hacker](doc/hacker.md)
  - [Faker::HarryPotter](doc/harry_potter.md)
  - [Faker::HeyArnold](doc/hey_arnold.md)
  - [Faker::Hipster](doc/hipster.md)
  - [Faker::Hobbit](doc/hobbit.md)
  - [Faker::HowIMetYourMother](doc/how_i_met_your_mother.md)
  - [Faker::HitchhikersGuideToTheGalaxy](doc/hitchhikers_guide_to_the_galaxy.md)
  - [Faker::Internet](doc/internet.md)
  - [Faker::Job](doc/job.md)
  - [Faker::LeagueOfLegends](doc/league_of_legends.md)
  - [Faker::LordOfTheRings](doc/lord_of_the_rings.md)
  - [Faker::LoremPixel](doc/lorem_pixel.md)
  - [Faker::Lorem](doc/lorem.md)
  - [Faker::Lovecraft](doc/lovecraft.md)
  - [Faker::Markdown](doc/markdown.md)
  - [Faker::Matz](doc/matz.md)
  - [Faker::Movie](doc/movie.md)
  - [Faker::Music](doc/music.md)
  - [Faker::Name](doc/name.md)
  - [Faker::Number](doc/number.md)
  - [Faker::Omniauth](doc/omniauth.md)
  - [Faker::Overwatch](doc/overwatch.md)
  - [Faker::PhoneNumber](doc/phone_number.md)
  - [Faker::Placeholdit](doc/placeholdit.md)
  - [Faker::Pokemon](doc/pokemon.md)
  - [Faker::RickAndMorty](doc/rick_and_morty.md)
  - [Faker::Robin](doc/robin.md)
  - [Faker::RockBand](doc/rock_band.md)
  - [Faker::RuPaul](doc/rupaul.md)
<<<<<<< HEAD
  - [Faker::Seinfeld](doc/seinfeld.md)
=======
  - [Faker::Simpsons](doc/simpsons.md)
>>>>>>> cc54c32f
  - [Faker::SlackEmoji](doc/slack_emoji.md)
  - [Faker::Space](doc/space.md)
  - [Faker::StarTrek](doc/star_trek.md)
  - [Faker::StarWars](doc/star_wars.md)
  - [Faker::Superhero](doc/superhero.md)
  - [Faker::Team](doc/team.md)
  - [Faker::Time](doc/time.md)
  - [Faker::TwinPeaks](doc/twin_peaks.md)
  - [Faker::Twitter](doc/twitter.md)
  - [Faker::University](doc/university.md)
  - [Faker::Vehicle](doc/vehicle.md)
  - [Faker::VentureBros](doc/venture_bros.md)
  - [Faker::Zelda](doc/zelda.md)
- [Customization](#customization)
- [Contributing](#contributing)
- [Contact](#contact)
- [License](#license)

## Installing

```bash
gem install faker
```

## Usage

```ruby
Faker::Name.name      #=> "Christophe Bartell"

Faker::Internet.email #=> "kirsten.greenholt@corkeryfisher.info"
```

### Ensuring unique values

Prefix your method call with `unique`. For example:
```ruby
Faker::Name.unique.name # This will return a unique name every time it is called
```

If too many unique values are requested from a generator that has a limited
number of potential values, a `Faker::UniqueGenerator::RetryLimitExceeded`
exception may be raised. It is possible to clear the record of unique values
that have been returned, for example between tests.
```ruby
Faker::Name.unique.clear # Clears used values for Faker::Name
Faker::UniqueGenerator.clear # Clears used values for all generators
```
It is also possible to add a random number to the end of faker data to increase the
likelihood of unique data being generated. For example:

```ruby
Faker::Name.unique + ((1..1000).to_a).sample
```

### Deterministic Random

Faker supports seeding of its pseudo-random number generator (PRNG) to provide deterministic output of repeated method calls.

```ruby
Faker::Config.random = Random.new(42)
Faker::Company.bs #=> "seize collaborative mindshare"
Faker::Company.bs #=> "engage strategic platforms"
Faker::Config.random = Random.new(42)
Faker::Company.bs #=> "seize collaborative mindshare"
Faker::Company.bs #=> "engage strategic platforms"

Faker::Config.random = nil # seeds the PRNG using default entropy sources
Faker::Config.random.seed #=> 185180369676275068918401850258677722187
Faker::Company.bs #=> "cultivate viral synergies"
```

## Customization

Since you may want to make addresses and other types of data look different
depending on where in the world you are (US postal codes vs. UK postal codes,
for example), Faker uses the I18n gem to store strings (like state names) and
formats (US postal codes are NNNNN while UK postal codes are AAN NAA),
allowing you to get different formats by switching locales.  Just set
Faker::Config.locale to the locale you want, and Faker will take care of the
rest.

If your locale doesn't already exist, create it in the \lib\locales\ directory
and you can then override or add elements to suit your needs. See more about how to
use locales [here](lib/locales/README.md)

```yaml

en-au-ocker:
  faker:
    name:
      # Existing faker field, new data
      first_name: [Charlotte, Ava, Chloe, Emily]

      # New faker fields
      ocker_first_name: [Bazza, Bluey, Davo, Johno, Shano, Shazza]
      region: [South East Queensland, Wide Bay Burnett, Margaret River, Port Pirie, Gippsland, Elizabeth, Barossa]

```

## Contributing

See [CONTRIBUTING.md](https://github.com/stympy/faker/blob/master/CONTRIBUTING.md).

## Contact

Comments and feedback are welcome. Send an email to Benjamin Curtis via the [google group](http://groups.google.com/group/ruby-faker).

## License

This code is free to use under the terms of the MIT license.<|MERGE_RESOLUTION|>--- conflicted
+++ resolved
@@ -83,11 +83,8 @@
   - [Faker::Robin](doc/robin.md)
   - [Faker::RockBand](doc/rock_band.md)
   - [Faker::RuPaul](doc/rupaul.md)
-<<<<<<< HEAD
   - [Faker::Seinfeld](doc/seinfeld.md)
-=======
   - [Faker::Simpsons](doc/simpsons.md)
->>>>>>> cc54c32f
   - [Faker::SlackEmoji](doc/slack_emoji.md)
   - [Faker::Space](doc/space.md)
   - [Faker::StarTrek](doc/star_trek.md)
