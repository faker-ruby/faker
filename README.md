--- conflicted
+++ resolved
@@ -246,38 +246,6 @@
 
 ## Customization
 
-<<<<<<< HEAD
-Usage with Rails
-----------------
-
-If you want to change your locale with Rails from the default of :en, change
-config/application.rb, setting config.i18n.locale to whatever locale you
-want.  Change locale rather than default_locale (as suggested by the comments
-in that file) so that I18n's fallbacks will work properly and Faker can use
-the formats and data in en.yml (if there is no Faker localization for your
-locale).  If you'd prefer to set default_locale rather than locale, then
-you'll also need to add config.i18n.fallbacks.defaults = [:en] to your
-configuration to make the fallbacks work for Faker.
-
-Command Line Usage
-----------------
-Faker is also usable from the command line. All methods are available
-
-    faker address -f street_name
-    faker company -f name
-    faker internet -f email
-    faker lorum -f sentences -n 10
-    faker name -f first_name
-    faker phone_number 
-
-Run `faker help` for general help or there is also help for each data type. For the address type for example run `faker help address`.
-
-Note that if you installed using bundler you may need to use `bundle exec faker` rather than just `faker`.
-    
-Customization
-------------
-=======
->>>>>>> 1f9f3c23
 Since you may want to make addresses and other types of data look different
 depending on where in the world you are (US postal codes vs. UK postal codes,
 for example), Faker uses the I18n gem to store strings (like state names) and
